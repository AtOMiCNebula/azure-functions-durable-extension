--- conflicted
+++ resolved
@@ -1,2550 +1,2463 @@
-<?xml version="1.0"?>
-<doc>
-    <assembly>
-        <name>Microsoft.Azure.WebJobs.Extensions.DurableTask</name>
-    </assembly>
-    <members>
-        <member name="T:Microsoft.Azure.WebJobs.ActorCurrentOperationStatus">
-            <summary>
-            Information about the current status of an operation executing on an actor.
-            Excludes potentially large data (such as the operation input content) so it can be read with low latency.
-            </summary>
-        </member>
-        <member name="P:Microsoft.Azure.WebJobs.ActorCurrentOperationStatus.Operation">
-            <summary>
-            The name of the operation.
-            </summary>
-        </member>
-        <member name="P:Microsoft.Azure.WebJobs.ActorCurrentOperationStatus.Id">
-            <summary>
-            The unique identifier for this operation.
-            </summary>
-        </member>
-<<<<<<< HEAD
-        <member name="P:Microsoft.Azure.WebJobs.ActorCurrentOperationStatus.ParentInstanceId">
-            <summary>
-            The parent instance that called this operation.
-            </summary>
-        </member>
-        <member name="P:Microsoft.Azure.WebJobs.ActorCurrentOperationStatus.StartTime">
-=======
-        <member name="M:Microsoft.Azure.WebJobs.Extensions.DurableTask.DurableTaskExtension.#ctor(Microsoft.Extensions.Options.IOptions{Microsoft.Azure.WebJobs.Extensions.DurableTask.DurableTaskOptions},Microsoft.Extensions.Logging.ILoggerFactory,Microsoft.Azure.WebJobs.INameResolver,Microsoft.Azure.WebJobs.Extensions.DurableTask.IConnectionStringResolver)">
->>>>>>> 12d89d6b
-            <summary>
-            The UTC time at which the actor started processing this operation.
-            </summary>
-        </member>
-<<<<<<< HEAD
-        <member name="T:Microsoft.Azure.WebJobs.ActorId">
-            <summary>
-            A unique identifier for an actor, consisting of actor class and actor key.
-            </summary>
-        </member>
-        <member name="M:Microsoft.Azure.WebJobs.ActorId.#ctor(System.String,System.String)">
-=======
-        <member name="M:Microsoft.Azure.WebJobs.Extensions.DurableTask.DurableTaskExtension.Microsoft#Azure#WebJobs#Host#Config#IExtensionConfigProvider#Initialize(Microsoft.Azure.WebJobs.Host.Config.ExtensionConfigContext)">
->>>>>>> 12d89d6b
-            <summary>
-            Create an actor id for an actor.
-            </summary>
-            <param name="actorClass">The name of the actor class.</param>
-            <param name="actorKey">The actor key.</param>
-        </member>
-        <member name="P:Microsoft.Azure.WebJobs.ActorId.ActorClass">
-            <summary>
-            The name of the actor class.
-            </summary>
-        </member>
-        <member name="P:Microsoft.Azure.WebJobs.ActorId.ActorKey">
-            <summary>
-            The actor key. Uniquely identifies an actor among all instances of the same class.
-            </summary>
-        </member>
-        <member name="M:Microsoft.Azure.WebJobs.ActorId.ToString">
-            <inheritdoc/>
-        </member>
-        <member name="M:Microsoft.Azure.WebJobs.ActorId.Equals(System.Object)">
-            <inheritdoc/>
-        </member>
-        <member name="M:Microsoft.Azure.WebJobs.ActorId.Equals(Microsoft.Azure.WebJobs.ActorId)">
-            <inheritdoc/>
-        </member>
-        <member name="M:Microsoft.Azure.WebJobs.ActorId.GetHashCode">
-            <inheritdoc/>
-        </member>
-        <member name="M:Microsoft.Azure.WebJobs.ActorId.CompareTo(System.Object)">
-            <inheritdoc/>
-        </member>
-        <member name="T:Microsoft.Azure.WebJobs.ActorStateResponse`1">
-            <summary>
-            The response returned by <see cref="M:Microsoft.Azure.WebJobs.IDurableOrchestrationClient.ReadActorState``1(Microsoft.Azure.WebJobs.ActorId,System.String,System.String,Newtonsoft.Json.JsonSerializerSettings)"/>.
-            </summary>
-            <typeparam name="T">The JSON-serializable type of the actor.</typeparam>
-        </member>
-<<<<<<< HEAD
-        <member name="P:Microsoft.Azure.WebJobs.ActorStateResponse`1.ActorExists">
-            <summary>
-            Whether this actor exists or not.
-            </summary>
-=======
-        <member name="M:Microsoft.Azure.WebJobs.Extensions.DurableTask.DurableTaskJobHostConfigurationExtensions.AddDurableTask(Microsoft.Azure.WebJobs.IWebJobsBuilder)">
-            <summary>
-            Adds the Durable Task extension to the provided <see cref="T:Microsoft.Azure.WebJobs.IWebJobsBuilder"/>.
-            </summary>
-            <param name="builder">The <see cref="T:Microsoft.Azure.WebJobs.IWebJobsBuilder"/> to configure.</param>
-            <returns>Returns the provided <see cref="T:Microsoft.Azure.WebJobs.IWebJobsBuilder"/>.</returns>
-        </member>
-        <member name="M:Microsoft.Azure.WebJobs.Extensions.DurableTask.DurableTaskJobHostConfigurationExtensions.AddDurableTask(Microsoft.Azure.WebJobs.IWebJobsBuilder,Microsoft.Extensions.Options.IOptions{Microsoft.Azure.WebJobs.Extensions.DurableTask.DurableTaskOptions})">
-            <summary>
-            Adds the Durable Task extension to the provided <see cref="T:Microsoft.Azure.WebJobs.IWebJobsBuilder"/>.
-            </summary>
-            <param name="builder">The <see cref="T:Microsoft.Azure.WebJobs.IWebJobsBuilder"/> to configure.</param>
-            <param name="options">The configuration options for this extension.</param>
-            <returns>Returns the provided <see cref="T:Microsoft.Azure.WebJobs.IWebJobsBuilder"/>.</returns>
-        </member>
-        <member name="M:Microsoft.Azure.WebJobs.Extensions.DurableTask.DurableTaskJobHostConfigurationExtensions.AddDurableTask(Microsoft.Azure.WebJobs.IWebJobsBuilder,System.Action{Microsoft.Azure.WebJobs.Extensions.DurableTask.DurableTaskOptions})">
-            <summary>
-            Adds the Durable Task extension to the provided <see cref="T:Microsoft.Azure.WebJobs.IWebJobsBuilder"/>.
-            </summary>
-            <param name="builder">The <see cref="T:Microsoft.Azure.WebJobs.IWebJobsBuilder"/> to configure.</param>
-            <param name="configure">An <see cref="T:System.Action`1"/> to configure the provided <see cref="T:Microsoft.Azure.WebJobs.Extensions.DurableTask.DurableTaskOptions"/>.</param>
-            <returns>Returns the modified <paramref name="builder"/> object.</returns>
->>>>>>> 12d89d6b
-        </member>
-        <member name="P:Microsoft.Azure.WebJobs.ActorStateResponse`1.ActorState">
-            <summary>
-            The current state of the actor, if it exists, or default(<typeparamref name="T"/>) otherwise.
-            </summary>
-        </member>
-        <member name="T:Microsoft.Azure.WebJobs.Extensions.ActorStatus">
-            <summary>
-            Information about the current status of an actor. Excludes potentially large data
-            (such as the actor state, or the contents of the queue) so it can always be read with low latency.
-            </summary>
-        </member>
-        <member name="P:Microsoft.Azure.WebJobs.Extensions.ActorStatus.ActorExists">
-            <summary>
-            Whether this actor exists or not.
-            </summary>
-        </member>
-        <member name="P:Microsoft.Azure.WebJobs.Extensions.ActorStatus.QueueSize">
-            <summary>
-            The size of the queue, i.e. the number of operations that are waiting for the current operation to complete.
-            </summary>
-        </member>
-        <member name="P:Microsoft.Azure.WebJobs.Extensions.ActorStatus.LockedBy">
-            <summary>
-            The instance id of the orchestration that currently holds the lock of this actor.
-            </summary>
-        </member>
-        <member name="P:Microsoft.Azure.WebJobs.Extensions.ActorStatus.CurrentOperation">
-            <summary>
-            The operation that is currently executing on this actor.
-            </summary>
-        </member>
-        <member name="T:Microsoft.Azure.WebJobs.Extensions.DurableTask.RequestMessage">
-            <summary>
-            A message that represents an operation request or a lock request.
-            </summary>
-        </member>
-        <member name="P:Microsoft.Azure.WebJobs.Extensions.DurableTask.RequestMessage.Operation">
-            <summary>
-            The name of the operation being called (if this is an operation message) or <c>null</c>
-            (if this is a lock request).
-            </summary>
-        </member>
-        <member name="P:Microsoft.Azure.WebJobs.Extensions.DurableTask.RequestMessage.IsSignal">
-            <summary>
-            Whether or not this is a one-way message.
-            </summary>
-        </member>
-        <member name="P:Microsoft.Azure.WebJobs.Extensions.DurableTask.RequestMessage.Content">
-            <summary>
-            The content the operation was called with.
-            </summary>
-        </member>
-<<<<<<< HEAD
-        <member name="P:Microsoft.Azure.WebJobs.Extensions.DurableTask.RequestMessage.Id">
-=======
-        <member name="P:Microsoft.Azure.WebJobs.Extensions.DurableTask.DurableTaskOptions.TrackingStoreConnectionStringName">
-            <summary>
-            Gets or sets the name of the Azure Storage connection string to use for the
-            durable tracking store (History and Instances tables).
-            </summary>
-            <remarks><para>
-            If not specified, the <see cref="P:Microsoft.Azure.WebJobs.Extensions.DurableTask.DurableTaskOptions.AzureStorageConnectionStringName"/> connection string is used
-            for the durable tracking store.
-            </para><para>
-            This property is primarily useful when deploying multiple apps that need to share the same
-            tracking infrastructure. For example, when deploying two versions of an app side by side, using
-            the same tracking store allows both versions to save history into the same table, which allows
-            clients to query for instance status across all versions.
-            </para></remarks>
-            <value>The name of a connection string that exists in the app's application settings.</value>
-        </member>
-        <member name="P:Microsoft.Azure.WebJobs.Extensions.DurableTask.DurableTaskOptions.TrackingStoreNamePrefix">
-            <summary>
-            Gets or sets the name prefix to use for history and instance tables in Azure Storage.
-            </summary>
-            <remarks>
-            This property is only used when <see cref="P:Microsoft.Azure.WebJobs.Extensions.DurableTask.DurableTaskOptions.TrackingStoreConnectionStringName"/> is specified.
-            If no prefix is specified, the default prefix value is "DurableTask".
-            </remarks>
-            <value>The prefix to use when naming the generated Azure tables.</value>
-        </member>
-        <member name="P:Microsoft.Azure.WebJobs.Extensions.DurableTask.DurableTaskOptions.NotificationUrl">
->>>>>>> 12d89d6b
-            <summary>
-            A unique identifier for this operation.
-            </summary>
-        </member>
-        <member name="P:Microsoft.Azure.WebJobs.Extensions.DurableTask.RequestMessage.ParentInstanceId">
-            <summary>
-            The parent instance that called this operation.
-            </summary>
-        </member>
-        <member name="P:Microsoft.Azure.WebJobs.Extensions.DurableTask.RequestMessage.LockSet">
-            <summary>
-            For lock requests, the set of locks being acquired. Is sorted,
-            contains at least one element, and has no repetitions.
-            </summary>
-        </member>
-        <member name="P:Microsoft.Azure.WebJobs.Extensions.DurableTask.RequestMessage.Position">
-            <summary>
-            For lock requests involving multiple locks, the message number.
-            </summary>
-        </member>
-        <member name="T:Microsoft.Azure.WebJobs.Extensions.DurableTask.SchedulerState">
-            <summary>
-            The persisted state of an actor scheduler, as handed forward between ContinueAsNew instances.
-            </summary>
-        </member>
-        <member name="P:Microsoft.Azure.WebJobs.Extensions.DurableTask.SchedulerState.ActorExists">
-            <summary>
-            Whether this actor exists or not.
-            </summary>
-        </member>
-        <member name="P:Microsoft.Azure.WebJobs.Extensions.DurableTask.SchedulerState.ActorState">
-            <summary>
-            The serialized actor state. This can be stale while CurrentStateView != null.
-            </summary>
-        </member>
-        <member name="P:Microsoft.Azure.WebJobs.Extensions.DurableTask.SchedulerState.Queue">
-            <summary>
-<<<<<<< HEAD
-            The queue of waiting operations, or null if none.
-            </summary>
-=======
-            Gets or sets the event types that will be published to Event Grid.
-            </summary>
-            <value>
-            A list of strings. Possible values include 'Started', 'Completed', 'Failed', 'Terminated'.
-            </value>
->>>>>>> 12d89d6b
-        </member>
-        <member name="P:Microsoft.Azure.WebJobs.Extensions.DurableTask.SchedulerState.LockedBy">
-            <summary>
-            The instance id of the orchestration that currently holds the lock of this actor.
-            </summary>
-        </member>
-        <member name="T:Microsoft.Azure.WebJobs.Extensions.DurableTask.TypedStateView`1">
-            <summary>
-            ephemeral, typed view of the state of the actor, for use by applications in deserialized form.
-            </summary>
-            <typeparam name="T">the type of the state.</typeparam>
-        </member>
-        <member name="T:Microsoft.Azure.WebJobs.Extensions.DurableTask.DurableActivityContext">
-            <summary>
-            The default parameter type for activity functions.
-            </summary>
-        </member>
-        <member name="P:Microsoft.Azure.WebJobs.Extensions.DurableTask.DurableActivityContext.Microsoft#Azure#WebJobs#IDurableActivityContext#InstanceId">
-            <inheritdoc />
-        </member>
-        <member name="M:Microsoft.Azure.WebJobs.Extensions.DurableTask.DurableActivityContext.GetRawInput">
-            <summary>
-            Returns the input of the task activity in its raw JSON string value.
-            </summary>
-            <returns>
-            The raw JSON-formatted activity input as a string value.
-            </returns>
-        </member>
-        <member name="M:Microsoft.Azure.WebJobs.Extensions.DurableTask.DurableActivityContext.GetInputAsJson">
-            <summary>
-            Gets the input of the current activity function instance as a <c>JToken</c>.
-            </summary>
-            <returns>
-            The parsed <c>JToken</c> representation of the activity input.
-            </returns>
-        </member>
-        <member name="M:Microsoft.Azure.WebJobs.Extensions.DurableTask.DurableActivityContext.Microsoft#Azure#WebJobs#IDurableActivityContext#GetInput``1">
-            <inheritdoc />
-        </member>
-        <member name="M:Microsoft.Azure.WebJobs.Extensions.DurableTask.DurableActivityContext.SetOutput(System.Object)">
-            <summary>
-            Sets the JSON-serializeable output of the activity function.
-            </summary>
-            <remarks>
-            If this method is not called explicitly, the return value of the activity function is used as the output.
-            </remarks>
-            <param name="output">
-            The JSON-serializeable value to use as the activity function output.
-            </param>
-        </member>
-        <member name="T:Microsoft.Azure.WebJobs.Extensions.DurableTask.DurableActorContext">
-            <summary>
-            Context object passed to application code executing actor operations.
-            </summary>
-        </member>
-        <member name="T:Microsoft.Azure.WebJobs.Extensions.DurableTask.DurableCommonContext">
-            <summary>
-            Common functionality used by both <see cref="T:Microsoft.Azure.WebJobs.Extensions.DurableTask.DurableOrchestrationContext"/>
-            and <see cref="T:Microsoft.Azure.WebJobs.Extensions.DurableTask.DurableActorContext"/>.
-            </summary>
-        </member>
-        <member name="P:Microsoft.Azure.WebJobs.Extensions.DurableTask.DurableCommonContext.Microsoft#Azure#WebJobs#IDeterministicExecutionContext#CurrentUtcDateTime">
-            <inheritdoc/>
-        </member>
-        <member name="P:Microsoft.Azure.WebJobs.Extensions.DurableTask.DurableCommonContext.Microsoft#Azure#WebJobs#IDeterministicExecutionContext#IsReplaying">
-            <inheritdoc/>
-        </member>
-        <member name="M:Microsoft.Azure.WebJobs.Extensions.DurableTask.DurableCommonContext.Microsoft#Azure#WebJobs#IDeterministicExecutionContext#CallActivityAsync``1(System.String,System.Object)">
-            <inheritdoc />
-        </member>
-        <member name="M:Microsoft.Azure.WebJobs.Extensions.DurableTask.DurableCommonContext.Microsoft#Azure#WebJobs#IDeterministicExecutionContext#CallActivityWithRetryAsync``1(System.String,Microsoft.Azure.WebJobs.RetryOptions,System.Object)">
-            <inheritdoc />
-        </member>
-        <member name="M:Microsoft.Azure.WebJobs.Extensions.DurableTask.DurableCommonContext.Microsoft#Azure#WebJobs#IDeterministicExecutionContext#IsLocked(System.Collections.Generic.IReadOnlyList{Microsoft.Azure.WebJobs.ActorId}@)">
-            <inheritdoc/>
-        </member>
-        <member name="M:Microsoft.Azure.WebJobs.Extensions.DurableTask.DurableCommonContext.Microsoft#Azure#WebJobs#IDeterministicExecutionContext#NewGuid">
-            <inheritdoc/>
-        </member>
-        <member name="M:Microsoft.Azure.WebJobs.Extensions.DurableTask.DurableCommonContext.Microsoft#Azure#WebJobs#IDeterministicExecutionContext#SignalActor(Microsoft.Azure.WebJobs.ActorId,System.String,System.Object)">
-            <inheritdoc/>
-        </member>
-        <member name="M:Microsoft.Azure.WebJobs.Extensions.DurableTask.DurableCommonContext.Microsoft#Azure#WebJobs#IDeterministicExecutionContext#StartNewOrchestration(System.String,System.Object,System.String)">
-            <inheritdoc/>
-        </member>
-        <member name="T:Microsoft.Azure.WebJobs.Extensions.DurableTask.DurableOrchestrationClient">
-            <summary>
-            Client for starting, querying, terminating, and raising events to orchestration instances.
-            </summary>
-        </member>
-        <member name="P:Microsoft.Azure.WebJobs.Extensions.DurableTask.DurableOrchestrationClient.Microsoft#Azure#WebJobs#IDurableOrchestrationClient#TaskHubName">
-            <inheritdoc />
-        </member>
-        <member name="M:Microsoft.Azure.WebJobs.Extensions.DurableTask.DurableOrchestrationClient.Microsoft#Azure#WebJobs#IDurableOrchestrationClient#CreateCheckStatusResponse(System.Net.Http.HttpRequestMessage,System.String)">
-            <inheritdoc />
-        </member>
-        <member name="M:Microsoft.Azure.WebJobs.Extensions.DurableTask.DurableOrchestrationClient.Microsoft#Azure#WebJobs#IDurableOrchestrationClient#CreateHttpManagementPayload(System.String)">
-            <inheritdoc />
-        </member>
-        <member name="M:Microsoft.Azure.WebJobs.Extensions.DurableTask.DurableOrchestrationClient.Microsoft#Azure#WebJobs#IDurableOrchestrationClient#WaitForCompletionOrCreateCheckStatusResponseAsync(System.Net.Http.HttpRequestMessage,System.String,System.TimeSpan,System.TimeSpan)">
-            <inheritdoc />
-        </member>
-        <member name="M:Microsoft.Azure.WebJobs.Extensions.DurableTask.DurableOrchestrationClient.Microsoft#Azure#WebJobs#IDurableOrchestrationClient#StartNewAsync(System.String,System.String,System.Object)">
-            <inheritdoc />
-        </member>
-        <member name="M:Microsoft.Azure.WebJobs.Extensions.DurableTask.DurableOrchestrationClient.Microsoft#Azure#WebJobs#IDurableOrchestrationClient#RaiseEventAsync(System.String,System.String,System.Object)">
-            <inheritdoc />
-        </member>
-        <member name="M:Microsoft.Azure.WebJobs.Extensions.DurableTask.DurableOrchestrationClient.Microsoft#Azure#WebJobs#IDurableOrchestrationClient#RaiseEventAsync(System.String,System.String,System.String,System.Object,System.String)">
-            <inheritdoc />
-        </member>
-        <member name="M:Microsoft.Azure.WebJobs.Extensions.DurableTask.DurableOrchestrationClient.Microsoft#Azure#WebJobs#IDurableOrchestrationClient#SignalActor(Microsoft.Azure.WebJobs.ActorId,System.String,System.Object,System.String,System.String)">
-            <inheritdoc />
-        </member>
-        <member name="M:Microsoft.Azure.WebJobs.Extensions.DurableTask.DurableOrchestrationClient.Microsoft#Azure#WebJobs#IDurableOrchestrationClient#TerminateAsync(System.String,System.String)">
-            <inheritdoc />
-        </member>
-        <member name="M:Microsoft.Azure.WebJobs.Extensions.DurableTask.DurableOrchestrationClient.Microsoft#Azure#WebJobs#IDurableOrchestrationClient#RewindAsync(System.String,System.String)">
-            <inheritdoc />
-        </member>
-        <member name="M:Microsoft.Azure.WebJobs.Extensions.DurableTask.DurableOrchestrationClient.Microsoft#Azure#WebJobs#IDurableOrchestrationClient#GetStatusAsync(System.String,System.Boolean,System.Boolean,System.Boolean)">
-            <inheritdoc />
-        </member>
-        <member name="M:Microsoft.Azure.WebJobs.Extensions.DurableTask.DurableOrchestrationClient.Microsoft#Azure#WebJobs#IDurableOrchestrationClient#GetStatusAsync(System.Threading.CancellationToken)">
-            <inheritdoc />
-        </member>
-        <member name="M:Microsoft.Azure.WebJobs.Extensions.DurableTask.DurableOrchestrationClient.Microsoft#Azure#WebJobs#IDurableOrchestrationClient#GetStatusAsync(System.DateTime,System.Nullable{System.DateTime},System.Collections.Generic.IEnumerable{Microsoft.Azure.WebJobs.OrchestrationRuntimeStatus},System.Threading.CancellationToken)">
-            <inheritdoc />
-        </member>
-        <member name="M:Microsoft.Azure.WebJobs.Extensions.DurableTask.DurableOrchestrationClient.Microsoft#Azure#WebJobs#IDurableOrchestrationClient#PurgeInstanceHistoryAsync(System.String)">
-            <inheritdoc />
-        </member>
-        <member name="M:Microsoft.Azure.WebJobs.Extensions.DurableTask.DurableOrchestrationClient.Microsoft#Azure#WebJobs#IDurableOrchestrationClient#PurgeInstanceHistoryAsync(System.DateTime,System.Nullable{System.DateTime},System.Collections.Generic.IEnumerable{DurableTask.Core.OrchestrationStatus})">
-            <inheritdoc />
-        </member>
-        <member name="M:Microsoft.Azure.WebJobs.Extensions.DurableTask.DurableOrchestrationClient.Microsoft#Azure#WebJobs#IDurableOrchestrationClient#GetStatusAsync(Microsoft.Azure.WebJobs.Extensions.DurableTask.OrchestrationStatusQueryCondition,System.Threading.CancellationToken)">
-            <inheritdoc />
-        </member>
-        <member name="T:Microsoft.Azure.WebJobs.Extensions.DurableTask.DurableOrchestrationContext">
-            <summary>
-            Parameter data for orchestration bindings that can be used to schedule function-based activities.
-            </summary>
-        </member>
-        <member name="P:Microsoft.Azure.WebJobs.Extensions.DurableTask.DurableOrchestrationContext.Microsoft#Azure#WebJobs#IDurableOrchestrationContext#InstanceId">
-            <inheritdoc />
-        </member>
-        <member name="P:Microsoft.Azure.WebJobs.Extensions.DurableTask.DurableOrchestrationContext.Microsoft#Azure#WebJobs#IDurableOrchestrationContext#ParentInstanceId">
-            <inheritdoc />
-        </member>
-        <member name="M:Microsoft.Azure.WebJobs.Extensions.DurableTask.DurableOrchestrationContext.GetRawInput">
-            <summary>
-            Returns the orchestrator function input as a raw JSON string value.
-            </summary>
-            <returns>
-            The raw JSON-formatted orchestrator function input.
-            </returns>
-        </member>
-        <member name="M:Microsoft.Azure.WebJobs.Extensions.DurableTask.DurableOrchestrationContext.GetInputAsJson">
-            <summary>
-            Gets the input of the current orchestrator function instance as a <c>JToken</c>.
-            </summary>
-            <returns>
-            The parsed <c>JToken</c> representation of the orchestrator function input.
-            </returns>
-        </member>
-        <member name="M:Microsoft.Azure.WebJobs.Extensions.DurableTask.DurableOrchestrationContext.Microsoft#Azure#WebJobs#IDurableOrchestrationContext#GetInput``1">
-            <inheritdoc />
-        </member>
-        <member name="M:Microsoft.Azure.WebJobs.Extensions.DurableTask.DurableOrchestrationContext.SetOutput(System.Object)">
-            <summary>
-            Sets the JSON-serializeable output of the current orchestrator function.
-            </summary>
-            <remarks>
-            If this method is not called explicitly, the return value of the orchestrator function is used as the output.
-            </remarks>
-            <param name="output">The JSON-serializeable value to use as the orchestrator function output.</param>
-        </member>
-        <member name="M:Microsoft.Azure.WebJobs.Extensions.DurableTask.DurableOrchestrationContext.Microsoft#Azure#WebJobs#IDurableOrchestrationContext#SetCustomStatus(System.Object)">
-            <inheritdoc />
-        </member>
-        <member name="M:Microsoft.Azure.WebJobs.Extensions.DurableTask.DurableOrchestrationContext.Microsoft#Azure#WebJobs#IInterleavingContext#CallSubOrchestratorAsync``1(System.String,System.String,System.Object)">
-            <inheritdoc />
-        </member>
-        <member name="M:Microsoft.Azure.WebJobs.Extensions.DurableTask.DurableOrchestrationContext.Microsoft#Azure#WebJobs#IInterleavingContext#CallSubOrchestratorWithRetryAsync``1(System.String,Microsoft.Azure.WebJobs.RetryOptions,System.String,System.Object)">
-            <inheritdoc />
-        </member>
-        <member name="M:Microsoft.Azure.WebJobs.Extensions.DurableTask.DurableOrchestrationContext.Microsoft#Azure#WebJobs#IInterleavingContext#CreateTimer``1(System.DateTime,``0,System.Threading.CancellationToken)">
-            <inheritdoc />
-        </member>
-        <member name="M:Microsoft.Azure.WebJobs.Extensions.DurableTask.DurableOrchestrationContext.Microsoft#Azure#WebJobs#IInterleavingContext#WaitForExternalEvent``1(System.String)">
-            <inheritdoc />
-        </member>
-        <member name="M:Microsoft.Azure.WebJobs.Extensions.DurableTask.DurableOrchestrationContext.Microsoft#Azure#WebJobs#IInterleavingContext#WaitForExternalEvent``1(System.String,System.TimeSpan)">
-            <inheritdoc/>
-        </member>
-        <member name="M:Microsoft.Azure.WebJobs.Extensions.DurableTask.DurableOrchestrationContext.Microsoft#Azure#WebJobs#IInterleavingContext#WaitForExternalEvent``1(System.String,System.TimeSpan,``0)">
-            <inheritdoc/>
-        </member>
-        <member name="M:Microsoft.Azure.WebJobs.Extensions.DurableTask.DurableOrchestrationContext.Microsoft#Azure#WebJobs#IDurableOrchestrationContext#ContinueAsNew(System.Object)">
-            <inheritdoc />
-        </member>
-        <member name="M:Microsoft.Azure.WebJobs.Extensions.DurableTask.DurableOrchestrationContext.Microsoft#Azure#WebJobs#IInterleavingContext#CallActorAsync``1(Microsoft.Azure.WebJobs.ActorId,System.String,System.Object)">
-            <inheritdoc/>
-        </member>
-        <member name="M:Microsoft.Azure.WebJobs.Extensions.DurableTask.DurableOrchestrationContext.Microsoft#Azure#WebJobs#IInterleavingContext#CallActorAsync(Microsoft.Azure.WebJobs.ActorId,System.String,System.Object)">
-            <inheritdoc/>
-        </member>
-        <member name="M:Microsoft.Azure.WebJobs.Extensions.DurableTask.DurableOrchestrationContext.Microsoft#Azure#WebJobs#IInterleavingContext#LockAsync(Microsoft.Azure.WebJobs.ActorId[])">
-            <inheritdoc/>
-        </member>
-        <member name="T:Microsoft.Azure.WebJobs.Extensions.DurableTask.DurableTaskExtension">
-            <summary>
-            Configuration for the Durable Functions extension.
-            </summary>
-        </member>
-        <member name="M:Microsoft.Azure.WebJobs.Extensions.DurableTask.DurableTaskExtension.#ctor(Microsoft.Extensions.Options.IOptions{Microsoft.Azure.WebJobs.Extensions.DurableTask.DurableTaskOptions},Microsoft.Extensions.Logging.ILoggerFactory,Microsoft.Azure.WebJobs.INameResolver,Microsoft.Azure.WebJobs.Extensions.DurableTask.IOrchestrationServiceFactory)">
-            <summary>
-            Initializes a new instance of the <see cref="T:Microsoft.Azure.WebJobs.Extensions.DurableTask.DurableTaskExtension"/>.
-            </summary>
-            <param name="options">The configuration options for this extension.</param>
-            <param name="loggerFactory">The logger factory used for extension-specific logging and orchestration tracking.</param>
-            <param name="nameResolver">The name resolver to use for looking up application settings.</param>
-            <param name="orchestrationServiceFactory">The factory used to create orchestration service based on the configured storage provider.</param>
-        </member>
-        <member name="M:Microsoft.Azure.WebJobs.Extensions.DurableTask.DurableTaskExtension.Microsoft#Azure#WebJobs#Host#Config#IExtensionConfigProvider#Initialize(Microsoft.Azure.WebJobs.Host.Config.ExtensionConfigContext)">
-            <summary>
-            Internal initialization call from the WebJobs host.
-            </summary>
-            <param name="context">Extension context provided by WebJobs.</param>
-        </member>
-        <member name="M:Microsoft.Azure.WebJobs.Extensions.DurableTask.DurableTaskExtension.DeleteTaskHubAsync">
-            <summary>
-            Deletes all data stored in the current task hub.
-            </summary>
-            <returns>A task representing the async delete operation.</returns>
-        </member>
-        <member name="M:Microsoft.Azure.WebJobs.Extensions.DurableTask.DurableTaskExtension.DurableTask#Core#INameVersionObjectManager{DurableTask#Core#TaskOrchestration}#Add(DurableTask.Core.ObjectCreator{DurableTask.Core.TaskOrchestration})">
-            <summary>
-            Called by the Durable Task Framework: Not used.
-            </summary>
-            <param name="creator">This parameter is not used.</param>
-        </member>
-        <member name="M:Microsoft.Azure.WebJobs.Extensions.DurableTask.DurableTaskExtension.DurableTask#Core#INameVersionObjectManager{DurableTask#Core#TaskOrchestration}#GetObject(System.String,System.String)">
-            <summary>
-            Called by the Durable Task Framework: Returns the specified <see cref="T:DurableTask.Core.TaskOrchestration"/>.
-            </summary>
-            <param name="name">The name of the orchestration to return.</param>
-            <param name="version">Not used.</param>
-            <returns>An orchestration shim that delegates execution to an orchestrator function.</returns>
-        </member>
-        <member name="M:Microsoft.Azure.WebJobs.Extensions.DurableTask.DurableTaskExtension.DurableTask#Core#INameVersionObjectManager{DurableTask#Core#TaskActivity}#Add(DurableTask.Core.ObjectCreator{DurableTask.Core.TaskActivity})">
-            <summary>
-            Called by the durable task framework: Not used.
-            </summary>
-            <param name="creator">This parameter is not used.</param>
-        </member>
-        <member name="M:Microsoft.Azure.WebJobs.Extensions.DurableTask.DurableTaskExtension.DurableTask#Core#INameVersionObjectManager{DurableTask#Core#TaskActivity}#GetObject(System.String,System.String)">
-            <summary>
-            Called by the Durable Task Framework: Returns the specified <see cref="T:DurableTask.Core.TaskActivity"/>.
-            </summary>
-            <param name="name">The name of the activity to return.</param>
-            <param name="version">Not used.</param>
-            <returns>An activity shim that delegates execution to an activity function.</returns>
-        </member>
-        <member name="M:Microsoft.Azure.WebJobs.Extensions.DurableTask.DurableTaskExtension.GetClient(Microsoft.Azure.WebJobs.OrchestrationClientAttribute)">
-            <summary>
-            Gets a <see cref="T:Microsoft.Azure.WebJobs.Extensions.DurableTask.DurableOrchestrationClient"/> using configuration from a <see cref="T:Microsoft.Azure.WebJobs.OrchestrationClientAttribute"/> instance.
-            </summary>
-            <param name="attribute">The attribute containing the client configuration parameters.</param>
-            <returns>Returns a <see cref="T:Microsoft.Azure.WebJobs.Extensions.DurableTask.DurableOrchestrationClient"/> instance. The returned instance may be a cached instance.</returns>
-        </member>
-        <member name="M:Microsoft.Azure.WebJobs.Extensions.DurableTask.DurableTaskExtension.Microsoft#Azure#WebJobs#IAsyncConverter{System#Net#Http#HttpRequestMessage,System#Net#Http#HttpResponseMessage}#ConvertAsync(System.Net.Http.HttpRequestMessage,System.Threading.CancellationToken)">
-            <inheritdoc/>
-        </member>
-        <member name="T:Microsoft.Azure.WebJobs.Extensions.DurableTask.DurableTaskJobHostConfigurationExtensions">
-            <summary>
-            Extension for registering a Durable Functions configuration with <c>JobHostConfiguration</c>.
-            </summary>
-        </member>
-        <member name="M:Microsoft.Azure.WebJobs.Extensions.DurableTask.DurableTaskJobHostConfigurationExtensions.AddDurableTask(Microsoft.Azure.WebJobs.IWebJobsBuilder)">
-            <summary>
-            Adds the Durable Task extension to the provided <see cref="T:Microsoft.Azure.WebJobs.IWebJobsBuilder"/>.
-            </summary>
-            <param name="builder">The <see cref="T:Microsoft.Azure.WebJobs.IWebJobsBuilder"/> to configure.</param>
-            <returns>Returns the provided <see cref="T:Microsoft.Azure.WebJobs.IWebJobsBuilder"/>.</returns>
-        </member>
-        <member name="M:Microsoft.Azure.WebJobs.Extensions.DurableTask.DurableTaskJobHostConfigurationExtensions.AddDurableTask(Microsoft.Azure.WebJobs.IWebJobsBuilder,Microsoft.Extensions.Options.IOptions{Microsoft.Azure.WebJobs.Extensions.DurableTask.DurableTaskOptions})">
-            <summary>
-            Adds the Durable Task extension to the provided <see cref="T:Microsoft.Azure.WebJobs.IWebJobsBuilder"/>.
-            </summary>
-            <param name="builder">The <see cref="T:Microsoft.Azure.WebJobs.IWebJobsBuilder"/> to configure.</param>
-            <param name="options">The configuration options for this extension.</param>
-            <returns>Returns the provided <see cref="T:Microsoft.Azure.WebJobs.IWebJobsBuilder"/>.</returns>
-        </member>
-        <member name="M:Microsoft.Azure.WebJobs.Extensions.DurableTask.DurableTaskJobHostConfigurationExtensions.AddDurableTask(Microsoft.Azure.WebJobs.IWebJobsBuilder,System.Action{Microsoft.Azure.WebJobs.Extensions.DurableTask.DurableTaskOptions})">
-            <summary>
-            Adds the Durable Task extension to the provided <see cref="T:Microsoft.Azure.WebJobs.IWebJobsBuilder"/>.
-            </summary>
-            <param name="builder">The <see cref="T:Microsoft.Azure.WebJobs.IWebJobsBuilder"/> to configure.</param>
-            <param name="configure">An <see cref="T:System.Action`1"/> to configure the provided <see cref="T:Microsoft.Azure.WebJobs.Extensions.DurableTask.DurableTaskOptions"/>.</param>
-            <returns>Returns the modified <paramref name="builder"/> object.</returns>
-        </member>
-        <member name="T:Microsoft.Azure.WebJobs.Extensions.DurableTask.EtwEventSource">
-            <summary>
-            ETW Event Provider for the WebJobs.Extensions.DurableTask extension.
-            </summary>
-        </member>
-        <member name="T:Microsoft.Azure.WebJobs.Extensions.DurableTask.FunctionType">
-            <summary>
-            The type of a function.
-            </summary>
-        </member>
-        <member name="T:Microsoft.Azure.WebJobs.Extensions.DurableTask.GuidManager">
-            <summary>
-            Class for creating deterministic <see cref="T:System.Guid"/>.
-            </summary>
-        </member>
-        <member name="T:Microsoft.Azure.WebJobs.Extensions.DurableTask.HttpCreationPayload">
-            <summary>
-            Data structure containing orchestration instance creation HTTP endpoints.
-            </summary>
-        </member>
-        <member name="P:Microsoft.Azure.WebJobs.Extensions.DurableTask.HttpCreationPayload.CreateNewInstancePostUri">
-            <summary>
-            Gets the HTTP POST orchestration instance creation endpoint URL.
-            </summary>
-            <value>
-            The HTTP URL for creating a new orchestration instance.
-            </value>
-        </member>
-        <member name="P:Microsoft.Azure.WebJobs.Extensions.DurableTask.HttpCreationPayload.CreateAndWaitOnNewInstancePostUri">
-            <summary>
-            Gets the HTTP POST orchestration instance create-and-wait endpoint URL.
-            </summary>
-            <value>
-            The HTTP URL for creating a new orchestration instance and waiting on its completion.
-            </value>
-        </member>
-        <member name="T:Microsoft.Azure.WebJobs.Extensions.DurableTask.HttpManagementPayload">
-            <summary>
-            Data structure containing status, terminate and send external event HTTP endpoints.
-            </summary>
-        </member>
-        <member name="P:Microsoft.Azure.WebJobs.Extensions.DurableTask.HttpManagementPayload.Id">
-            <summary>
-            Gets the ID of the orchestration instance.
-            </summary>
-            <value>
-            The ID of the orchestration instance.
-            </value>
-        </member>
-        <member name="P:Microsoft.Azure.WebJobs.Extensions.DurableTask.HttpManagementPayload.StatusQueryGetUri">
-            <summary>
-            Gets the HTTP GET status query endpoint URL.
-            </summary>
-            <value>
-            The HTTP URL for fetching the instance status.
-            </value>
-        </member>
-        <member name="P:Microsoft.Azure.WebJobs.Extensions.DurableTask.HttpManagementPayload.SendEventPostUri">
-            <summary>
-            Gets the HTTP POST external event sending endpoint URL.
-            </summary>
-            <value>
-            The HTTP URL for posting external event notifications.
-            </value>
-        </member>
-        <member name="P:Microsoft.Azure.WebJobs.Extensions.DurableTask.HttpManagementPayload.TerminatePostUri">
-            <summary>
-            Gets the HTTP POST instance termination endpoint.
-            </summary>
-            <value>
-            The HTTP URL for posting instance termination commands.
-            </value>
-        </member>
-        <member name="P:Microsoft.Azure.WebJobs.Extensions.DurableTask.HttpManagementPayload.RewindPostUri">
-            <summary>
-            Gets the HTTP POST instance rewind endpoint.
-            </summary>
-            <value>
-            The HTTP URL for rewinding orchestration instances.
-            </value>
-        </member>
-        <member name="P:Microsoft.Azure.WebJobs.Extensions.DurableTask.HttpManagementPayload.PurgeHistoryDeleteUri">
-            <summary>
-            Gets the HTTP DELETE purge instance history by instance ID endpoint.
-            </summary>
-            <value>
-            The HTTP URL for purging instance history by instance ID.
-            </value>
-        </member>
-        <member name="T:Microsoft.Azure.WebJobs.Extensions.DurableTask.IConnectionStringResolver">
-            <summary>
-            Interface defining methods to resolve connection strings.
-            </summary>
-        </member>
-        <member name="M:Microsoft.Azure.WebJobs.Extensions.DurableTask.IConnectionStringResolver.Resolve(System.String)">
-            <summary>
-            Looks up a connection string value given a name.
-            </summary>
-            <param name="connectionStringName">The name of the connection string.</param>
-            <returns>Returns the resolved connection string value.</returns>
-        </member>
-        <member name="T:Microsoft.Azure.WebJobs.Extensions.DurableTask.ILifeCycleNotificationHelper">
-            <summary>
-            Interface defining methods to life cycle notifications.
-            </summary>
-        </member>
-        <member name="M:Microsoft.Azure.WebJobs.Extensions.DurableTask.ILifeCycleNotificationHelper.OrchestratorStartingAsync(System.String,System.String,System.String,System.Boolean)">
-            <summary>
-            The orchestrator was starting.
-            </summary>
-            <param name="hubName">The name of the task hub.</param>
-            <param name="functionName">The name of the orchestrator function to call.</param>
-            <param name="instanceId">The ID to use for the orchestration instance.</param>
-            <param name="isReplay">The orchestrator function is currently replaying itself.</param>
-            <returns>A task that completes when the lifecycle notification message has been sent.</returns>
-        </member>
-        <member name="M:Microsoft.Azure.WebJobs.Extensions.DurableTask.ILifeCycleNotificationHelper.OrchestratorCompletedAsync(System.String,System.String,System.String,System.Boolean,System.Boolean)">
-            <summary>
-            The orchestrator was completed.
-            </summary>
-            <param name="hubName">The name of the task hub.</param>
-            <param name="functionName">The name of the orchestrator function to call.</param>
-            <param name="instanceId">The ID to use for the orchestration instance.</param>
-            <param name="continuedAsNew">The orchestration completed with ContinueAsNew as is in the process of restarting.</param>
-            <param name="isReplay">The orchestrator function is currently replaying itself.</param>
-            <returns>A task that completes when the lifecycle notification message has been sent.</returns>
-        </member>
-        <member name="M:Microsoft.Azure.WebJobs.Extensions.DurableTask.ILifeCycleNotificationHelper.OrchestratorFailedAsync(System.String,System.String,System.String,System.String,System.Boolean)">
-            <summary>
-            The orchestrator was failed.
-            </summary>
-            <param name="hubName">The name of the task hub.</param>
-            <param name="functionName">The name of the orchestrator function to call.</param>
-            <param name="instanceId">The ID to use for the orchestration instance.</param>
-            <param name="reason">Additional data associated with the tracking event.</param>
-            <param name="isReplay">The orchestrator function is currently replaying itself.</param>
-            <returns>A task that completes when the lifecycle notification message has been sent.</returns>
-        </member>
-        <member name="M:Microsoft.Azure.WebJobs.Extensions.DurableTask.ILifeCycleNotificationHelper.OrchestratorTerminatedAsync(System.String,System.String,System.String,System.String)">
-            <summary>
-            The orchestrator was terminated.
-            </summary>
-            <param name="hubName">The name of the task hub.</param>
-            <param name="functionName">The name of the orchestrator function to call.</param>
-            <param name="instanceId">The ID to use for the orchestration instance.</param>
-            <param name="reason">Additional data associated with the tracking event.</param>
-            <returns>A task that completes when the lifecycle notification message has been sent.</returns>
-        </member>
-        <member name="T:Microsoft.Azure.WebJobs.Extensions.DurableTask.IOrchestrationServiceFactory">
-            <summary>
-            Interface defining methods to build orchestration services and orchestration service clients.
-            </summary>
-        </member>
-        <member name="M:Microsoft.Azure.WebJobs.Extensions.DurableTask.IOrchestrationServiceFactory.GetOrchestrationService">
-            <summary>
-            Creates or retrieves a cached orchestration service to be used throughout the extension.
-            </summary>
-            <returns>An orchestration service to be used by the Durable Task Extension.</returns>
-        </member>
-        <member name="M:Microsoft.Azure.WebJobs.Extensions.DurableTask.IOrchestrationServiceFactory.GetOrchestrationClient(Microsoft.Azure.WebJobs.OrchestrationClientAttribute)">
-            <summary>
-            Creates or retrieves a cached orchestration service client to be used in a given function execution.
-            </summary>
-            <param name="attribute">An orchestration client attribute with parameters for the orchestration client.</param>
-            <returns>An orchestration service client to be used by a function.</returns>
-        </member>
-        <member name="T:Microsoft.Azure.WebJobs.Extensions.DurableTask.TaskActivityShim">
-            <summary>
-            Task activity implementation which delegates the implementation to a function.
-            </summary>
-        </member>
-        <member name="T:Microsoft.Azure.WebJobs.Extensions.DurableTask.TaskActorShim">
-            <summary>
-            Implements the actor scheduler as a looping orchestration.
-            There is one such orchestration per actor.
-            The orchestration terminates if the actor is deleted and idle.
-            The orchestration calls ContinueAsNew when it is idle, but not deleted.
-            </summary>
-        </member>
-        <member name="T:Microsoft.Azure.WebJobs.Extensions.DurableTask.TaskCommonShim">
-            <summary>
-            Common functionality of <see cref="T:Microsoft.Azure.WebJobs.Extensions.DurableTask.TaskActorShim"/> and <see cref="T:Microsoft.Azure.WebJobs.Extensions.DurableTask.TaskOrchestrationShim"/>.
-            </summary>
-        </member>
-        <member name="T:Microsoft.Azure.WebJobs.Extensions.DurableTask.TaskOrchestrationShim">
-            <summary>
-            Task orchestration implementation which delegates the orchestration implementation to a function.
-            </summary>
-        </member>
-        <member name="M:Microsoft.Azure.WebJobs.Extensions.DurableTask.MessagePayloadDataConverter.Serialize(System.Object)">
-            <summary>
-            JSON-serializes the specified object.
-            </summary>
-        </member>
-        <member name="M:Microsoft.Azure.WebJobs.Extensions.DurableTask.MessagePayloadDataConverter.Serialize(System.Object,System.Int32)">
-            <summary>
-            JSON-serializes the specified object and throws a <see cref="T:System.ArgumentException"/> if the
-            resulting JSON exceeds the maximum size specified by <paramref name="maxSizeInKB"/>.
-            </summary>
-        </member>
-        <member name="T:Microsoft.Azure.WebJobs.Extensions.DurableTask.Options.AzureStorageOptions">
-            <summary>
-            Configuration options for the Azure Storage storage provider.
-            </summary>
-        </member>
-        <member name="P:Microsoft.Azure.WebJobs.Extensions.DurableTask.Options.AzureStorageOptions.ControlQueueBatchSize">
-            <summary>
-<<<<<<< HEAD
-            Gets or sets the number of messages to pull from the control queue at a time.
-            </summary>
-            <remarks>
-            Messages pulled from the control queue are buffered in memory until the internal
-            dispatcher is ready to process them.
-            </remarks>
-            <value>A positive integer configured by the host. The default value is <c>32</c>.</value>
-=======
-            Gets or sets a collection of statuses of orchestration instances matching the query description.
-            </summary>
-            <value>A collection of orchestration instance status values.</value>
->>>>>>> 12d89d6b
-        </member>
-        <member name="P:Microsoft.Azure.WebJobs.Extensions.DurableTask.Options.AzureStorageOptions.PartitionCount">
-            <summary>
-<<<<<<< HEAD
-            Gets or sets the partition count for the control queue.
-            </summary>
-            <remarks>
-            Increasing the number of partitions will increase the number of workers
-            that can concurrently execute orchestrator functions. However, increasing
-            the partition count can also increase the amount of load placed on the storage
-            account and on the thread pool if the number of workers is smaller than the
-            number of partitions.
-            </remarks>
-            <value>A positive integer between 1 and 16. The default value is <c>4</c>.</value>
-=======
-            Gets or sets a token that can be used to resume the query with data not already returned by this query.
-            </summary>
-            <value>A server-generated continuation token or <c>null</c> if there are no further continuations.</value>
->>>>>>> 12d89d6b
-        </member>
-        <member name="P:Microsoft.Azure.WebJobs.Extensions.DurableTask.Options.AzureStorageOptions.ControlQueueVisibilityTimeout">
-            <summary>
-            Gets or sets the visibility timeout of dequeued control queue messages.
-            </summary>
-            <value>
-            A <c>TimeSpan</c> configured by the host. The default is 5 minutes.
-            </value>
-        </member>
-        <member name="P:Microsoft.Azure.WebJobs.Extensions.DurableTask.Options.AzureStorageOptions.WorkItemQueueVisibilityTimeout">
-            <summary>
-            Gets or sets the visibility timeout of dequeued work item queue messages.
-            </summary>
-            <value>
-            A <c>TimeSpan</c> configured by the host. The default is 5 minutes.
-            </value>
-        </member>
-        <member name="P:Microsoft.Azure.WebJobs.Extensions.DurableTask.Options.AzureStorageOptions.TrackingStoreConnectionStringName">
-            <summary>
-            Gets or sets the name of the Azure Storage connection string to use for the
-            durable tracking store (History and Instances tables).
-            </summary>
-            <remarks><para>
-            If not specified, the <see cref="P:Microsoft.Azure.WebJobs.Extensions.DurableTask.Options.CommonStorageProviderOptions.ConnectionStringName"/> connection string
-            is used for the durable tracking store.
-            </para><para>
-            This property is primarily useful when deploying multiple apps that need to share the same
-            tracking infrastructure. For example, when deploying two versions of an app side by side, using
-            the same tracking store allows both versions to save history into the same table, which allows
-            clients to query for instance status across all versions.
-            </para></remarks>
-            <value>The name of a connection string that exists in the app's application settings.</value>
-        </member>
-        <member name="P:Microsoft.Azure.WebJobs.Extensions.DurableTask.Options.AzureStorageOptions.TrackingStoreNamePrefix">
-            <summary>
-            Gets or sets the name prefix to use for history and instance tables in Azure Storage.
-            </summary>
-            <remarks>
-            This property is only used when <see cref="P:Microsoft.Azure.WebJobs.Extensions.DurableTask.Options.AzureStorageOptions.TrackingStoreConnectionStringName"/> is specified.
-            If no prefix is specified, the default prefix value is "DurableTask".
-            </remarks>
-            <value>The prefix to use when naming the generated Azure tables.</value>
-        </member>
-        <member name="P:Microsoft.Azure.WebJobs.Extensions.DurableTask.Options.AzureStorageOptions.MaxQueuePollingInterval">
-            <summary>
-            Gets or sets the maximum queue polling interval.
-            </summary>
-            <value>Maximum interval for polling control and work-item queues.</value>
-        </member>
-        <member name="T:Microsoft.Azure.WebJobs.Extensions.DurableTask.Options.CommonStorageProviderOptions">
-            <summary>
-            A common set of properties that all storage providers share, as well as validation methods that
-            all storage provider options must implement.
-            </summary>
-        </member>
-        <member name="P:Microsoft.Azure.WebJobs.Extensions.DurableTask.Options.CommonStorageProviderOptions.ConnectionStringName">
-            <summary>
-            Gets or sets the name of the Azure Storage connection string used to manage the underlying Azure Storage resources.
-            </summary>
-            <remarks>
-            If not specified, the default behavior is to use the standard `AzureWebJobsStorage` connection string for all storage usage.
-            </remarks>
-            <value>The name of a connection string that exists in the app's application settings.</value>
-        </member>
-        <member name="M:Microsoft.Azure.WebJobs.Extensions.DurableTask.Options.CommonStorageProviderOptions.ValidateHubName(System.String)">
-            <summary>
-            Throws an exception if the provided hub name violates any naming conventions for the storage provider.
-            </summary>
-        </member>
-        <member name="M:Microsoft.Azure.WebJobs.Extensions.DurableTask.Options.CommonStorageProviderOptions.Validate">
-            <summary>
-            Throws an exception if any of the settings of the storage provider are invalid.
-            </summary>
-        </member>
-        <member name="T:Microsoft.Azure.WebJobs.Extensions.DurableTask.Options.EmulatorStorageOptions">
-            <summary>
-            Configuration options for the Emulator storage provider.
-            </summary>
-            <remarks>
-            At this time, there is no configuration available for the Emulator storage provider.
-            </remarks>
-        </member>
-        <member name="T:Microsoft.Azure.WebJobs.Extensions.DurableTask.Options.StorageProviderOptions">
-            <summary>
-            Configuration options for the various storage providers supported
-            by the Durable Task Extension.
-            </summary>
-        </member>
-        <member name="P:Microsoft.Azure.WebJobs.Extensions.DurableTask.Options.StorageProviderOptions.AzureStorage">
-            <summary>
-            The section for configuration related to the Azure Storage provider.
-            </summary>
-        </member>
-        <member name="P:Microsoft.Azure.WebJobs.Extensions.DurableTask.Options.StorageProviderOptions.Emulator">
-            <summary>
-            The section for configuration related to the Emulator provider.
-            </summary>
-        </member>
-        <member name="T:Microsoft.Azure.WebJobs.Extensions.DurableTask.DurableTaskOptions">
-            <summary>
-            Configuration options for the Durable Task extension.
-            </summary>
-        </member>
-        <member name="P:Microsoft.Azure.WebJobs.Extensions.DurableTask.DurableTaskOptions.HubName">
-            <summary>
-            Gets or sets default task hub name to be used by all <see cref="T:Microsoft.Azure.WebJobs.Extensions.DurableTask.DurableOrchestrationClient"/>,
-            <see cref="T:Microsoft.Azure.WebJobs.Extensions.DurableTask.DurableOrchestrationContext"/>, and <see cref="T:Microsoft.Azure.WebJobs.Extensions.DurableTask.DurableActivityContext"/> instances.
-            </summary>
-            <remarks>
-            A task hub is a logical grouping of storage resources. Alternate task hub names can be used to isolate
-            multiple Durable Functions applications from each other, even if they are using the same storage backend.
-            </remarks>
-            <value>The name of the default task hub.</value>
-        </member>
-        <member name="P:Microsoft.Azure.WebJobs.Extensions.DurableTask.DurableTaskOptions.StorageProvider">
-            <summary>
-            The section of configuration related to storage providers.
-            </summary>
-        </member>
-        <member name="P:Microsoft.Azure.WebJobs.Extensions.DurableTask.DurableTaskOptions.MaxConcurrentActivityFunctions">
-            <summary>
-            Gets or sets the maximum number of activity functions that can be processed concurrently on a single host instance.
-            </summary>
-            <remarks>
-            Increasing activity function concurrent can result in increased throughput but can
-            also increase the total CPU and memory usage on a single worker instance.
-            </remarks>
-            <value>
-            A positive integer configured by the host. The default value is 10X the number of processors on the current machine.
-            </value>
-        </member>
-        <member name="P:Microsoft.Azure.WebJobs.Extensions.DurableTask.DurableTaskOptions.MaxConcurrentOrchestratorFunctions">
-            <summary>
-            Gets or sets the maximum number of orchestrator functions that can be processed concurrently on a single host instance.
-            </summary>
-            <value>
-            A positive integer configured by the host. The default value is 10X the number of processors on the current machine.
-            </value>
-        </member>
-        <member name="P:Microsoft.Azure.WebJobs.Extensions.DurableTask.DurableTaskOptions.NotificationUrl">
-            <summary>
-            Gets or sets the base URL for the HTTP APIs managed by this extension.
-            </summary>
-            <remarks>
-            This property is intended for use only by runtime hosts.
-            </remarks>
-            <value>
-            A URL pointing to the hosted function app that responds to status polling requests.
-            </value>
-        </member>
-        <member name="P:Microsoft.Azure.WebJobs.Extensions.DurableTask.DurableTaskOptions.TraceInputsAndOutputs">
-            <summary>
-            Gets or sets a value indicating whether to trace the inputs and outputs of function calls.
-            </summary>
-            <remarks>
-            The default behavior when tracing function execution events is to include the number of bytes in the serialized
-            inputs and outputs for function calls. This provides minimal information about what the inputs and outputs look
-            like without bloating the logs or inadvertently exposing sensitive information to the logs. Setting
-            <see cref="P:Microsoft.Azure.WebJobs.Extensions.DurableTask.DurableTaskOptions.TraceInputsAndOutputs"/> to <c>true</c> will instead cause the default function logging to log
-            the entire contents of function inputs and outputs.
-            </remarks>
-            <value>
-            <c>true</c> to trace the raw values of inputs and outputs; otherwise <c>false</c>.
-            </value>
-        </member>
-        <member name="P:Microsoft.Azure.WebJobs.Extensions.DurableTask.DurableTaskOptions.EventGridTopicEndpoint">
-            <summary>
-            Gets or sets the URL of an Azure Event Grid custom topic endpoint.
-            When set, orchestration life cycle notification events will be automatically
-            published to this endpoint.
-            </summary>
-            <remarks>
-            Azure Event Grid topic URLs are generally expected to be in the form
-            https://{topic_name}.{region}.eventgrid.azure.net/api/events.
-            </remarks>
-            <value>
-            The Azure Event Grid custom topic URL.
-            </value>
-        </member>
-        <member name="P:Microsoft.Azure.WebJobs.Extensions.DurableTask.DurableTaskOptions.EventGridKeySettingName">
-            <summary>
-            Gets or sets the name of the app setting containing the key used for authenticating with the Azure Event Grid custom topic at <see cref="P:Microsoft.Azure.WebJobs.Extensions.DurableTask.DurableTaskOptions.EventGridTopicEndpoint"/>.
-            </summary>
-            <value>
-            The name of the app setting that stores the Azure Event Grid key.
-            </value>
-        </member>
-        <member name="P:Microsoft.Azure.WebJobs.Extensions.DurableTask.DurableTaskOptions.EventGridPublishRetryCount">
-            <summary>
-            Gets or sets the Event Grid publish request retry count.
-            </summary>
-            <value>The number of retry attempts.</value>
-        </member>
-        <member name="P:Microsoft.Azure.WebJobs.Extensions.DurableTask.DurableTaskOptions.EventGridPublishRetryInterval">
-            <summary>
-            Gets orsets the Event Grid publish request retry interval.
-            </summary>
-            <value>A <see cref="T:System.TimeSpan"/> representing the retry interval. The default value is 5 minutes.</value>
-        </member>
-        <member name="P:Microsoft.Azure.WebJobs.Extensions.DurableTask.DurableTaskOptions.EventGridPublishRetryHttpStatus">
-            <summary>
-            Gets or sets the Event Grid publish request http status.
-            </summary>
-            <value>A list of HTTP status codes, e.g. 400, 403.</value>
-        </member>
-        <member name="P:Microsoft.Azure.WebJobs.Extensions.DurableTask.DurableTaskOptions.EventGridPublishEventTypes">
-            <summary>
-            gets or sets the event types that will be published to Event Grid. 
-            </summary>
-            <value>
-            An array of strings. Possible values 'Started', 'Completed', 'Failed', 'Terminated'.
-            </value>
-        </member>
-        <member name="P:Microsoft.Azure.WebJobs.Extensions.DurableTask.DurableTaskOptions.ExtendedSessionsEnabled">
-            <summary>
-            Gets or sets a flag indicating whether to enable extended sessions.
-            </summary>
-            <remarks>
-            <para>Extended sessions can improve the performance of orchestrator functions by allowing them to skip
-            replays when new messages are received within short periods of time.</para>
-            <para>Note that orchestrator functions which are extended this way will continue to count against the
-            <see cref="P:Microsoft.Azure.WebJobs.Extensions.DurableTask.DurableTaskOptions.MaxConcurrentOrchestratorFunctions"/> limit. To avoid starvation, only half of the maximum
-            number of allowed concurrent orchestrator functions can be concurrently extended at any given time.
-            The <see cref="P:Microsoft.Azure.WebJobs.Extensions.DurableTask.DurableTaskOptions.ExtendedSessionIdleTimeoutInSeconds"/> property can also be used to control how long an idle
-            orchestrator function is allowed to be extended.</para>
-            <para>It is recommended that this property be set to <c>false</c> during development to help
-            ensure that the orchestrator code correctly obeys the idempotency rules.</para>
-            </remarks>
-            <value>
-            <c>true</c> to enable extended sessions; otherwise <c>false</c>.
-            </value>
-        </member>
-        <member name="P:Microsoft.Azure.WebJobs.Extensions.DurableTask.DurableTaskOptions.ExtendedSessionIdleTimeoutInSeconds">
-            <summary>
-            Gets or sets the amount of time in seconds before an idle session times out. The default value is 30 seconds.
-            </summary>
-            <remarks>
-            This setting is applicable when <see cref="P:Microsoft.Azure.WebJobs.Extensions.DurableTask.DurableTaskOptions.ExtendedSessionsEnabled"/> is set to <c>true</c>.
-            </remarks>
-            <value>
-            The number of seconds before an idle session times out.
-            </value>
-        </member>
-        <member name="P:Microsoft.Azure.WebJobs.Extensions.DurableTask.DurableTaskOptions.LogReplayEvents">
-            <summary>
-            Gets or sets if logs for replay events need to be recorded.
-            </summary>
-            <remarks>
-            The default value is false, which disables the logging of replay events.
-            </remarks>
-            <value>
-            Boolean value specifying if the replay events should be logged.
-            </value>
-        </member>
-        <member name="P:Microsoft.Azure.WebJobs.Extensions.DurableTask.DurableTaskOptions.CustomLifeCycleNotificationHelperType">
-            <summary>
-            Gets or sets the type name of a custom to use for handling lifecycle notification events.
-            </summary>
-            <value>Assembly qualified class name that implements <see cref="T:Microsoft.Azure.WebJobs.Extensions.DurableTask.ILifeCycleNotificationHelper">ILifeCycleNotificationHelper</see>.</value>
-        </member>
-        <member name="M:Microsoft.Azure.WebJobs.Extensions.DurableTask.DurableTaskOptions.GetConnectionStringName">
-            <summary>
-            A helper method to help retrieve the connection string name for the configured storage provider.
-            </summary>
-            <returns>The connection string name for the configured storage provider.</returns>
-        </member>
-        <member name="T:Microsoft.Azure.WebJobs.Extensions.DurableTask.OrchestrationStatusQueryCondition">
-            <summary>
-            Query condition for searching the status of orchestration instances.
-            </summary>
-        </member>
-        <member name="P:Microsoft.Azure.WebJobs.Extensions.DurableTask.OrchestrationStatusQueryCondition.RuntimeStatus">
-            <summary>
-            Return orchestration instances which matches the runtimeStatus.
-            </summary>
-        </member>
-        <member name="P:Microsoft.Azure.WebJobs.Extensions.DurableTask.OrchestrationStatusQueryCondition.CreatedTimeFrom">
-            <summary>
-            Return orchestration instances which were created after this DateTime.
-            </summary>
-        </member>
-        <member name="P:Microsoft.Azure.WebJobs.Extensions.DurableTask.OrchestrationStatusQueryCondition.CreatedTimeTo">
-            <summary>
-            Return orchestration instances which were created before this DateTime.
-            </summary>
-        </member>
-        <member name="P:Microsoft.Azure.WebJobs.Extensions.DurableTask.OrchestrationStatusQueryCondition.TaskHubNames">
-            <summary>
-            Return orchestration instances which matches the TaskHubNames.
-            </summary>
-        </member>
-        <member name="P:Microsoft.Azure.WebJobs.Extensions.DurableTask.OrchestrationStatusQueryCondition.PageSize">
-            <summary>
-            Number of records per one request. The default value is 100.
-            </summary>
-        </member>
-        <member name="P:Microsoft.Azure.WebJobs.Extensions.DurableTask.OrchestrationStatusQueryCondition.ContinuationToken">
-            <summary>
-            ContinuationToken of the pager.
-            </summary>
-        </member>
-        <member name="T:Microsoft.Azure.WebJobs.Extensions.DurableTask.OrchestrationStatusQueryResult">
-            <summary>
-            The status of all orchestration instances with paging for a given query.
-            </summary>
-        </member>
-        <member name="P:Microsoft.Azure.WebJobs.Extensions.DurableTask.OrchestrationStatusQueryResult.DurableOrchestrationState">
-            <summary>
-            A collection of statuses of orchestration instances matching the query description.
-            </summary>
-        </member>
-        <member name="P:Microsoft.Azure.WebJobs.Extensions.DurableTask.OrchestrationStatusQueryResult.ContinuationToken">
-            <summary>
-            A token that can be used to resume the query with data not already returned by this query.
-            </summary>
-        </member>
-        <member name="T:Microsoft.Azure.WebJobs.Extensions.DurableTask.StatusResponsePayload">
-            <summary>
-            Response for Orchestration Status Query.
-            </summary>
-        </member>
-        <member name="P:Microsoft.Azure.WebJobs.Extensions.DurableTask.StatusResponsePayload.InstanceId">
-            <summary>
-            InstanceId.
-            </summary>
-        </member>
-        <member name="P:Microsoft.Azure.WebJobs.Extensions.DurableTask.StatusResponsePayload.RuntimeStatus">
-            <summary>
-            Runtime status.
-            </summary>
-        </member>
-        <member name="P:Microsoft.Azure.WebJobs.Extensions.DurableTask.StatusResponsePayload.Input">
-            <summary>
-            Input.
-            </summary>
-        </member>
-        <member name="P:Microsoft.Azure.WebJobs.Extensions.DurableTask.StatusResponsePayload.CustomStatus">
-            <summary>
-            Custom status.
-            </summary>
-        </member>
-        <member name="P:Microsoft.Azure.WebJobs.Extensions.DurableTask.StatusResponsePayload.Output">
-            <summary>
-            Output.
-            </summary>
-        </member>
-        <member name="P:Microsoft.Azure.WebJobs.Extensions.DurableTask.StatusResponsePayload.CreatedTime">
-            <summary>
-            Created time value.
-            </summary>
-        </member>
-        <member name="P:Microsoft.Azure.WebJobs.Extensions.DurableTask.StatusResponsePayload.LastUpdatedTime">
-            <summary>
-            Last updated time.
-            </summary>
-        </member>
-        <member name="P:Microsoft.Azure.WebJobs.Extensions.DurableTask.StatusResponsePayload.HistoryEvents">
-            <summary>
-            JSON object representing history for an orchestration execution.
-            </summary>
-        </member>
-        <member name="T:Microsoft.Azure.WebJobs.Extensions.DurableTask.WebJobsConnectionStringProvider">
-            <summary>
-            Connection string provider which resolves connection strings from the WebJobs context.
-            </summary>
-        </member>
-        <member name="M:Microsoft.Azure.WebJobs.Extensions.DurableTask.WebJobsConnectionStringProvider.#ctor(Microsoft.Extensions.Configuration.IConfiguration)">
-            <summary>
-            Initializes a new instance of the <see cref="T:Microsoft.Azure.WebJobs.Extensions.DurableTask.WebJobsConnectionStringProvider"/> class.
-            </summary>
-            <param name="hostConfiguration">A <see cref="T:Microsoft.Extensions.Configuration.IConfiguration"/> object provided by the WebJobs host.</param>
-        </member>
-        <member name="M:Microsoft.Azure.WebJobs.Extensions.DurableTask.WebJobsConnectionStringProvider.Resolve(System.String)">
-            <inheritdoc />
-        </member>
-        <member name="T:Microsoft.Azure.WebJobs.LockingRulesViolationException">
-            <summary>
-            The exception that is thrown when application code violates the locking rules.
-            </summary>
-        </member>
-        <member name="T:Microsoft.Azure.WebJobs.DurableContextExtensions">
-            <summary>
-            Defines convenient overloads for calling the context methods, for all the contexts.
-            </summary>
-        </member>
-        <member name="M:Microsoft.Azure.WebJobs.DurableContextExtensions.CallActivityAsync(Microsoft.Azure.WebJobs.IDeterministicExecutionContext,System.String,System.Object)">
-            <summary>
-            Schedules an activity function named <paramref name="functionName"/> for execution.
-            </summary>
-            <param name="context">The context object.</param>
-            <param name="functionName">The name of the activity function to call.</param>
-            <param name="input">The JSON-serializeable input to pass to the activity function.</param>
-            <returns>A durable task that completes when the called function completes or fails.</returns>
-            <exception cref="T:System.ArgumentException">
-            The specified function does not exist, is disabled, or is not an orchestrator function.
-            </exception>
-            <exception cref="T:System.InvalidOperationException">
-            The current thread is different than the thread which started the orchestrator execution.
-            </exception>
-            <exception cref="T:Microsoft.Azure.WebJobs.FunctionFailedException">
-            The activity function failed with an unhandled exception.
-            </exception>
-        </member>
-        <member name="M:Microsoft.Azure.WebJobs.DurableContextExtensions.CallActivityWithRetryAsync(Microsoft.Azure.WebJobs.IDeterministicExecutionContext,System.String,Microsoft.Azure.WebJobs.RetryOptions,System.Object)">
-            <summary>
-            Schedules an activity function named <paramref name="functionName"/> for execution with retry options.
-            </summary>
-            <param name="context">The context object.</param>
-            <param name="functionName">The name of the activity function to call.</param>
-            <param name="retryOptions">The retry option for the activity function.</param>
-            <param name="input">The JSON-serializeable input to pass to the activity function.</param>
-            <returns>A durable task that completes when the called activity function completes or fails.</returns>
-            <exception cref="T:System.ArgumentNullException">
-            The retry option object is null.
-            </exception>
-            <exception cref="T:System.ArgumentException">
-            The specified function does not exist, is disabled, or is not an orchestrator function.
-            </exception>
-            <exception cref="T:System.InvalidOperationException">
-            The current thread is different than the thread which started the orchestrator execution.
-            </exception>
-            <exception cref="T:Microsoft.Azure.WebJobs.FunctionFailedException">
-            The activity function failed with an unhandled exception.
-            </exception>
-        </member>
-        <member name="M:Microsoft.Azure.WebJobs.DurableContextExtensions.CallSubOrchestratorAsync(Microsoft.Azure.WebJobs.IInterleavingContext,System.String,System.Object)">
-            <summary>
-            Schedules an orchestrator function named <paramref name="functionName"/> for execution.
-            </summary>
-            <param name="context">The context object.</param>
-            <param name="functionName">The name of the orchestrator function to call.</param>
-            <param name="input">The JSON-serializeable input to pass to the orchestrator function.</param>
-            <returns>A durable task that completes when the called orchestrator function completes or fails.</returns>
-            <exception cref="T:System.ArgumentException">
-            The specified function does not exist, is disabled, or is not an orchestrator function.
-            </exception>
-            <exception cref="T:System.InvalidOperationException">
-            The current thread is different than the thread which started the orchestrator execution.
-            </exception>
-            <exception cref="T:Microsoft.Azure.WebJobs.FunctionFailedException">
-            The sub-orchestrator function failed with an unhandled exception.
-            </exception>
-        </member>
-        <member name="M:Microsoft.Azure.WebJobs.DurableContextExtensions.CallSubOrchestratorAsync(Microsoft.Azure.WebJobs.IInterleavingContext,System.String,System.String,System.Object)">
-            <summary>
-            Schedules an orchestrator function named <paramref name="functionName"/> for execution.
-            </summary>
-            <param name="context">The context object.</param>
-            <param name="functionName">The name of the orchestrator function to call.</param>
-            <param name="instanceId">A unique ID to use for the sub-orchestration instance.</param>
-            <param name="input">The JSON-serializeable input to pass to the orchestrator function.</param>
-            <returns>A durable task that completes when the called orchestrator function completes or fails.</returns>
-            <exception cref="T:System.ArgumentException">
-            The specified function does not exist, is disabled, or is not an orchestrator function.
-            </exception>
-            <exception cref="T:System.InvalidOperationException">
-            The current thread is different than the thread which started the orchestrator execution.
-            </exception>
-            <exception cref="T:Microsoft.Azure.WebJobs.FunctionFailedException">
-            The activity function failed with an unhandled exception.
-            </exception>
-        </member>
-        <member name="M:Microsoft.Azure.WebJobs.DurableContextExtensions.CallSubOrchestratorAsync``1(Microsoft.Azure.WebJobs.IInterleavingContext,System.String,System.Object)">
-            <summary>
-            Schedules an orchestration function named <paramref name="functionName"/> for execution.
-            </summary>
-            <typeparam name="TResult">The return type of the scheduled orchestrator function.</typeparam>
-            <param name="context">The context object.</param>
-            <param name="functionName">The name of the orchestrator function to call.</param>
-            <param name="input">The JSON-serializeable input to pass to the orchestrator function.</param>
-            <returns>A durable task that completes when the called orchestrator function completes or fails.</returns>
-            <exception cref="T:System.ArgumentException">
-            The specified function does not exist, is disabled, or is not an orchestrator function.
-            </exception>
-            <exception cref="T:System.InvalidOperationException">
-            The current thread is different than the thread which started the orchestrator execution.
-            </exception>
-            <exception cref="T:Microsoft.Azure.WebJobs.FunctionFailedException">
-            The activity function failed with an unhandled exception.
-            </exception>
-        </member>
-        <member name="M:Microsoft.Azure.WebJobs.DurableContextExtensions.CallSubOrchestratorWithRetryAsync(Microsoft.Azure.WebJobs.IInterleavingContext,System.String,Microsoft.Azure.WebJobs.RetryOptions,System.Object)">
-            <summary>
-            Schedules an orchestrator function named <paramref name="functionName"/> for execution with retry options.
-            </summary>
-            <param name="context">The context object.</param>
-            <param name="functionName">The name of the orchestrator function to call.</param>
-            <param name="retryOptions">The retry option for the orchestrator function.</param>
-            <param name="input">The JSON-serializeable input to pass to the orchestrator function.</param>
-            <returns>A durable task that completes when the called orchestrator function completes or fails.</returns>
-            <exception cref="T:System.ArgumentNullException">
-            The retry option object is null.
-            </exception>
-            <exception cref="T:System.ArgumentException">
-            The specified function does not exist, is disabled, or is not an orchestrator function.
-            </exception>
-            <exception cref="T:System.InvalidOperationException">
-            The current thread is different than the thread which started the orchestrator execution.
-            </exception>
-            <exception cref="T:Microsoft.Azure.WebJobs.FunctionFailedException">
-            The activity function failed with an unhandled exception.
-            </exception>
-        </member>
-        <member name="M:Microsoft.Azure.WebJobs.DurableContextExtensions.CallSubOrchestratorWithRetryAsync(Microsoft.Azure.WebJobs.IInterleavingContext,System.String,Microsoft.Azure.WebJobs.RetryOptions,System.String,System.Object)">
-            <summary>
-            Schedules an orchestrator function named <paramref name="functionName"/> for execution with retry options.
-            </summary>
-            <param name="context">The context object.</param>
-            <param name="functionName">The name of the orchestrator function to call.</param>
-            <param name="retryOptions">The retry option for the orchestrator function.</param>
-            <param name="instanceId">A unique ID to use for the sub-orchestration instance.</param>
-            <param name="input">The JSON-serializeable input to pass to the orchestrator function.</param>
-            <returns>A durable task that completes when the called orchestrator function completes or fails.</returns>
-            <exception cref="T:System.ArgumentNullException">
-            The retry option object is null.
-            </exception>
-            <exception cref="T:System.ArgumentException">
-            The specified function does not exist, is disabled, or is not an orchestrator function.
-            </exception>
-            <exception cref="T:System.InvalidOperationException">
-            The current thread is different than the thread which started the orchestrator execution.
-            </exception>
-            <exception cref="T:Microsoft.Azure.WebJobs.FunctionFailedException">
-            The activity function failed with an unhandled exception.
-            </exception>
-        </member>
-        <member name="M:Microsoft.Azure.WebJobs.DurableContextExtensions.CallSubOrchestratorWithRetryAsync``1(Microsoft.Azure.WebJobs.IInterleavingContext,System.String,Microsoft.Azure.WebJobs.RetryOptions,System.Object)">
-            <summary>
-            Schedules an orchestrator function named <paramref name="functionName"/> for execution with retry options.
-            </summary>
-            <typeparam name="TResult">The return type of the scheduled orchestrator function.</typeparam>
-            <param name="context">The context object.</param>
-            <param name="functionName">The name of the orchestrator function to call.</param>
-            <param name="retryOptions">The retry option for the orchestrator function.</param>
-            <param name="input">The JSON-serializeable input to pass to the orchestrator function.</param>
-            <returns>A durable task that completes when the called orchestrator function completes or fails.</returns>
-            <exception cref="T:System.ArgumentNullException">
-            The retry option object is null.
-            </exception>
-            <exception cref="T:System.ArgumentException">
-            The specified function does not exist, is disabled, or is not an orchestrator function.
-            </exception>
-            <exception cref="T:System.InvalidOperationException">
-            The current thread is different than the thread which started the orchestrator execution.
-            </exception>
-            <exception cref="T:Microsoft.Azure.WebJobs.FunctionFailedException">
-            The activity function failed with an unhandled exception.
-            </exception>
-        </member>
-        <member name="M:Microsoft.Azure.WebJobs.DurableContextExtensions.CreateTimer(Microsoft.Azure.WebJobs.IInterleavingContext,System.DateTime,System.Threading.CancellationToken)">
-            <summary>
-            Creates a durable timer that expires at a specified time.
-            </summary>
-            <remarks>
-            All durable timers created using this method must either expire or be cancelled
-            using the <paramref name="cancelToken"/> before the orchestrator function completes.
-            Otherwise the underlying framework will keep the instance alive until the timer expires.
-            </remarks>
-            <param name="context">The context object.</param>
-            <param name="fireAt">The time at which the timer should expire.</param>
-            <param name="cancelToken">The <c>CancellationToken</c> to use for cancelling the timer.</param>
-            <returns>A durable task that completes when the durable timer expires.</returns>
-        </member>
-        <member name="M:Microsoft.Azure.WebJobs.DurableContextExtensions.WaitForExternalEvent(Microsoft.Azure.WebJobs.IInterleavingContext,System.String)">
-            <summary>
-            Waits asynchronously for an event to be raised with name <paramref name="name"/>.
-            </summary>
-            <remarks>
-            External clients can raise events to a waiting orchestration instance using
-            <see cref="M:Microsoft.Azure.WebJobs.IDurableOrchestrationClient.RaiseEventAsync(System.String,System.String,System.Object)"/> with the object parameter set to <c>null</c>.
-            </remarks>
-            <param name="context">The context object.</param>
-            <param name="name">The name of the event to wait for.</param>
-            <returns>A durable task that completes when the external event is received.</returns>
-        </member>
-        <member name="M:Microsoft.Azure.WebJobs.DurableContextExtensions.WaitForExternalEvent(Microsoft.Azure.WebJobs.IInterleavingContext,System.String,System.TimeSpan)">
-            <summary>
-            Waits asynchronously for an event to be raised with name <paramref name="name"/>.
-            </summary>
-            <remarks>
-            External clients can raise events to a waiting orchestration instance using
-            <see cref="M:Microsoft.Azure.WebJobs.IDurableOrchestrationClient.RaiseEventAsync(System.String,System.String,System.Object)"/> with the object parameter set to <c>null</c>.
-            </remarks>
-            <param name="context">The context object.</param>
-            <param name="name">The name of the event to wait for.</param>
-            <param name="timeout">The duration after which to throw a TimeoutException.</param>
-            <returns>A durable task that completes when the external event is received.</returns>
-            <exception cref="T:System.TimeoutException">
-            The external event was not received before the timeout expired.
-            </exception>
-        </member>
-        <member name="M:Microsoft.Azure.WebJobs.DurableContextExtensions.CallActorAsync``1(Microsoft.Azure.WebJobs.IInterleavingContext,Microsoft.Azure.WebJobs.ActorId,System.String)">
-            <summary>
-            Calls an operation on an actor and returns the result asynchronously.
-            </summary>
-            <typeparam name="TResult">The JSON-serializable result type of the operation.</typeparam>
-            <param name="context">The context object.</param>
-            <param name="actorId">The target actor.</param>
-            <param name="operationName">The name of the operation.</param>
-            <returns>A task representing the result of the operation.</returns>
-        </member>
-        <member name="M:Microsoft.Azure.WebJobs.DurableContextExtensions.CallActorAsync(Microsoft.Azure.WebJobs.IInterleavingContext,Microsoft.Azure.WebJobs.ActorId,System.String)">
-            <summary>
-            Calls an operation on an actor and waits for it to complete.
-            </summary>
-            <param name="context">The context object.</param>
-            <param name="actorId">The target actor.</param>
-            <param name="operationName">The name of the operation.</param>
-            <returns>A task representing the completion of the operation on the actor.</returns>
-        </member>
-<<<<<<< HEAD
-        <member name="M:Microsoft.Azure.WebJobs.DurableContextExtensions.WaitForCompletionOrCreateCheckStatusResponseAsync(Microsoft.Azure.WebJobs.IDurableOrchestrationClient,System.Net.Http.HttpRequestMessage,System.String)">
-            <summary>
-            Creates an HTTP response which either contains a payload of management URLs for a non-completed instance
-            or contains the payload containing the output of the completed orchestration.
-            </summary>
-            <remarks>
-            If the orchestration instance completes within the default 10 second timeout, then the HTTP response payload will
-            contain the output of the orchestration instance formatted as JSON. However, if the orchestration does not
-            complete within this timeout, then the HTTP response will be identical to that of the
-            <see cref="M:Microsoft.Azure.WebJobs.IDurableOrchestrationClient.CreateCheckStatusResponse(System.Net.Http.HttpRequestMessage,System.String)"/> API.
-            </remarks>
-            <param name="client">The client object.</param>
-            <param name="request">The HTTP request that triggered the current function.</param>
-            <param name="instanceId">The unique ID of the instance to check.</param>
-            <returns>An HTTP response which may include a 202 and location header or a 200 with the durable function output in the response body.</returns>
-=======
-        <member name="M:Microsoft.Azure.WebJobs.Extensions.DurableTask.WebJobsConnectionStringProvider.#ctor(Microsoft.Extensions.Configuration.IConfiguration)">
-            <summary>
-            Initializes a new instance of the <see cref="T:Microsoft.Azure.WebJobs.Extensions.DurableTask.WebJobsConnectionStringProvider"/> class.
-            </summary>
-            <param name="hostConfiguration">A <see cref="T:Microsoft.Extensions.Configuration.IConfiguration"/> object provided by the WebJobs host.</param>
-        </member>
-        <member name="M:Microsoft.Azure.WebJobs.Extensions.DurableTask.WebJobsConnectionStringProvider.Resolve(System.String)">
-            <inheritdoc />
->>>>>>> 12d89d6b
-        </member>
-        <member name="M:Microsoft.Azure.WebJobs.DurableContextExtensions.WaitForCompletionOrCreateCheckStatusResponseAsync(Microsoft.Azure.WebJobs.IDurableOrchestrationClient,System.Net.Http.HttpRequestMessage,System.String,System.TimeSpan)">
-            <summary>
-            Creates an HTTP response which either contains a payload of management URLs for a non-completed instance
-            or contains the payload containing the output of the completed orchestration.
-            </summary>
-            <remarks>
-            If the orchestration instance completes within the specified timeout, then the HTTP response payload will
-            contain the output of the orchestration instance formatted as JSON. However, if the orchestration does not
-            complete within the specified timeout, then the HTTP response will be identical to that of the
-            <see cref="M:Microsoft.Azure.WebJobs.IDurableOrchestrationClient.CreateCheckStatusResponse(System.Net.Http.HttpRequestMessage,System.String)"/> API.
-            </remarks>
-            <param name="client">The client object.</param>
-            <param name="request">The HTTP request that triggered the current function.</param>
-            <param name="instanceId">The unique ID of the instance to check.</param>
-            <param name="timeout">Total allowed timeout for output from the durable function. The default value is 10 seconds.</param>
-            <returns>An HTTP response which may include a 202 and location header or a 200 with the durable function output in the response body.</returns>
-        </member>
-        <member name="M:Microsoft.Azure.WebJobs.DurableContextExtensions.StartNewAsync(Microsoft.Azure.WebJobs.IDurableOrchestrationClient,System.String,System.Object)">
-            <summary>
-            Starts a new execution of the specified orchestrator function.
-            </summary>
-            <param name="client">The client object.</param>
-            <param name="orchestratorFunctionName">The name of the orchestrator function to start.</param>
-            <param name="input">JSON-serializeable input value for the orchestrator function.</param>
-            <returns>A task that completes when the orchestration is started. The task contains the instance id of the started
-            orchestratation instance.</returns>
-            <exception cref="T:System.ArgumentException">
-            The specified function does not exist, is disabled, or is not an orchestrator function.
-            </exception>
-        </member>
-        <member name="M:Microsoft.Azure.WebJobs.DurableContextExtensions.RaiseEventAsync(Microsoft.Azure.WebJobs.IDurableOrchestrationClient,System.String,System.String)">
-            <summary>
-            Sends an event notification message to a waiting orchestration instance.
-            </summary>
-            <remarks>
-            <para>
-            In order to handle the event, the target orchestration instance must be waiting for an
-            event named <paramref name="eventName"/> using the
-            <see cref="M:Microsoft.Azure.WebJobs.IInterleavingContext.WaitForExternalEvent``1(System.String)"/> API.
-            </para>
-            </remarks>
-            <exception cref="T:System.ArgumentException">The instance id does not corespond to a valid orchestration instance.</exception>
-            <exception cref="T:System.InvalidOperationException">The orchestration instance with the provided instance id is not running.</exception>
-            <param name="client">The client object.</param>
-            <param name="instanceId">The ID of the orchestration instance that will handle the event.</param>
-            <param name="eventName">The name of the event.</param>
-            <returns>A task that completes when the event notification message has been enqueued.</returns>
-        </member>
-        <member name="M:Microsoft.Azure.WebJobs.DurableContextExtensions.GetStatusAsync(Microsoft.Azure.WebJobs.IDurableOrchestrationClient,System.String)">
-            <summary>
-            Gets the status of the specified orchestration instance.
-            </summary>
-            <param name="client">The client object.</param>
-            <param name="instanceId">The ID of the orchestration instance to query.</param>
-            <returns>Returns a task which completes when the status has been fetched.</returns>
-        </member>
-        <member name="M:Microsoft.Azure.WebJobs.DurableContextExtensions.GetStatusAsync(Microsoft.Azure.WebJobs.IDurableOrchestrationClient,System.String,System.Boolean)">
-            <summary>
-            Gets the status of the specified orchestration instance.
-            </summary>
-            <param name="client">The client object.</param>
-            <param name="instanceId">The ID of the orchestration instance to query.</param>
-            <param name="showHistory">Boolean marker for including execution history in the response.</param>
-            <returns>Returns a task which completes when the status has been fetched.</returns>
-        </member>
-        <member name="T:Microsoft.Azure.WebJobs.IDeterministicExecutionContext">
-            <summary>
-            Functionality available in all deterministic execution contexts, such as orchestrations or actor operations.
-            </summary>
-        </member>
-        <member name="P:Microsoft.Azure.WebJobs.IDeterministicExecutionContext.CurrentUtcDateTime">
-            <summary>
-            Gets the current date/time in a way that is safe for use in orchestrations and actor operations.
-            </summary>
-            <remarks>
-            This date/time value is derived from the orchestration or actor history. It always returns the same value
-            at specific points in the orchestrator function code, making it deterministic and safe for replay.
-            </remarks>
-            <value>The orchestration or actor's current date/time in UTC.</value>
-        </member>
-        <member name="P:Microsoft.Azure.WebJobs.IDeterministicExecutionContext.IsReplaying">
-            <summary>
-            Gets a value indicating whether the orchestration or operation is currently replaying itself.
-            </summary>
-            <remarks>
-            This property is useful when there is logic that needs to run only when *not* replaying. For example, certain types of application logging may become too noisy when duplicated
-            as part of replay. The application code could check to see whether the function is
-            being replayed and then issue the log statements when this value is <c>false</c>.
-            </remarks>
-            <value>
-            <c>true</c> if the orchestration or operation is currently being replayed; otherwise <c>false</c>.
-            </value>
-        </member>
-        <member name="M:Microsoft.Azure.WebJobs.IDeterministicExecutionContext.IsLocked(System.Collections.Generic.IReadOnlyList{Microsoft.Azure.WebJobs.ActorId}@)">
-            <summary>
-            Determines whether the current context is locked, and if so, what locks are currently owned.
-            </summary>
-            <param name="ownedLocks">The collection of owned locks.</param>
-            <remarks>
-            Note that the collection of owned locks can be empty even if the context is locked. This happens
-            if an orchestration calls a suborchestration without lending any locks.
-            </remarks>
-            <returns><c>true</c> if the context already holds some locks.</returns>
-        </member>
-        <member name="M:Microsoft.Azure.WebJobs.IDeterministicExecutionContext.NewGuid">
-            <summary>
-            Creates a new GUID that is safe for replay within an orchestration or operation.
-            </summary>
-            <remarks>
-            The default implementation of this method creates a name-based UUID using the algorithm from
-            RFC 4122 §4.3. The name input used to generate this value is a combination of the orchestration
-            instance ID and an internally managed sequence number.
-            </remarks>
-            <returns>The new <see cref="T:System.Guid"/> value.</returns>
-        </member>
-        <member name="M:Microsoft.Azure.WebJobs.IDeterministicExecutionContext.CallActivityAsync``1(System.String,System.Object)">
-            <summary>
-            Schedules an activity function named <paramref name="functionName"/> for execution.
-            </summary>
-            <typeparam name="TResult">The return type of the scheduled activity function.</typeparam>
-            <param name="functionName">The name of the activity function to call.</param>
-            <param name="input">The JSON-serializeable input to pass to the activity function.</param>
-            <returns>A durable task that completes when the called activity function completes or fails.</returns>
-            <exception cref="T:System.ArgumentException">
-            The specified function does not exist, is disabled, or is not an orchestrator function.
-            </exception>
-            <exception cref="T:System.InvalidOperationException">
-            The current thread is different than the thread which started the orchestrator execution.
-            </exception>
-            <exception cref="T:Microsoft.Azure.WebJobs.FunctionFailedException">
-            The activity function failed with an unhandled exception.
-            </exception>
-        </member>
-        <member name="M:Microsoft.Azure.WebJobs.IDeterministicExecutionContext.CallActivityWithRetryAsync``1(System.String,Microsoft.Azure.WebJobs.RetryOptions,System.Object)">
-            <summary>
-            Schedules an activity function named <paramref name="functionName"/> for execution with retry options.
-            </summary>
-            <typeparam name="TResult">The return type of the scheduled activity function.</typeparam>
-            <param name="functionName">The name of the activity function to call.</param>
-            <param name="retryOptions">The retry option for the activity function.</param>
-            <param name="input">The JSON-serializeable input to pass to the activity function.</param>
-            <returns>A durable task that completes when the called activity function completes or fails.</returns>
-            <exception cref="T:System.ArgumentNullException">
-            The retry option object is null.
-            </exception>
-            <exception cref="T:System.ArgumentException">
-            The specified function does not exist, is disabled, or is not an orchestrator function.
-            </exception>
-            <exception cref="T:System.InvalidOperationException">
-            The current thread is different than the thread which started the orchestrator execution.
-            </exception>
-            <exception cref="T:Microsoft.Azure.WebJobs.FunctionFailedException">
-            The activity function failed with an unhandled exception.
-            </exception>
-        </member>
-        <member name="M:Microsoft.Azure.WebJobs.IDeterministicExecutionContext.SignalActor(Microsoft.Azure.WebJobs.ActorId,System.String,System.Object)">
-            <summary>
-            Signals an actor to perform an operation, without waiting for a response. Any result or exception is ignored (fire and forget).
-            </summary>
-            <param name="actor">The target actor.</param>
-            <param name="operationName">The name of the operation.</param>
-            <param name="operationContent">The content for the operation.</param>
-        </member>
-        <member name="M:Microsoft.Azure.WebJobs.IDeterministicExecutionContext.StartNewOrchestration(System.String,System.Object,System.String)">
-            <summary>
-            Schedules a orchestration function named <paramref name="functionName"/> for execution./>.
-            Any result or exception is ignored (fire and forget).
-            </summary>
-            <param name="functionName">The name of the orchestrator function to call.</param>
-            <param name="input">the input to pass to the orchestrator function.</param>
-            <param name="instanceId">optionally, an instance id for the orchestration. By default, a random GUID is used.</param>
-            <exception cref="T:System.ArgumentException">
-            The specified function does not exist, is disabled, or is not an orchestrator function.
-            </exception>
-            <returns>The instance id of the new orchestration.</returns>
-        </member>
-        <member name="T:Microsoft.Azure.WebJobs.IDurableActivityContext">
-            <summary>
-            Provides functionality available to durable activities.
-            </summary>
-        </member>
-        <member name="P:Microsoft.Azure.WebJobs.IDurableActivityContext.InstanceId">
-            <summary>
-            Gets the instance ID of the currently executing orchestration.
-            </summary>
-            <remarks>
-            The instance ID is generated and fixed when the orchestrator function is scheduled. It can be either
-            auto-generated, in which case it is formatted as a GUID, or it can be user-specified with any format.
-            </remarks>
-            <value>
-            The ID of the current orchestration instance.
-            </value>
-        </member>
-        <member name="M:Microsoft.Azure.WebJobs.IDurableActivityContext.GetInput``1">
-            <summary>
-            Gets the input of the current activity function as a deserialized value.
-            </summary>
-            <typeparam name="T">Any data contract type that matches the JSON input.</typeparam>
-            <returns>The deserialized input value.</returns>
-        </member>
-        <member name="T:Microsoft.Azure.WebJobs.IDurableActorContext">
-            <summary>
-            Provides functionality for application code implementing an actor operation.
-            </summary>
-        </member>
-        <member name="P:Microsoft.Azure.WebJobs.IDurableActorContext.ActorClass">
-            <summary>
-            Gets the class of the currently executing actor.
-            </summary>
-        </member>
-        <member name="P:Microsoft.Azure.WebJobs.IDurableActorContext.Key">
-            <summary>
-            Gets the key of the currently executing actor.
-            </summary>
-        </member>
-        <member name="P:Microsoft.Azure.WebJobs.IDurableActorContext.Self">
-            <summary>
-            Gets an actor reference for the currently executing actor.
-            </summary>
-        </member>
-        <member name="P:Microsoft.Azure.WebJobs.IDurableActorContext.OperationName">
-            <summary>
-            Gets the name of the operation that was called.
-            </summary>
-            <remarks>
-            An operation invocation on an actor includes an operation name, which states what
-            operation to perform, and optionally an operation content, which
-            provides an input argument to the operation.
-            </remarks>
-        </member>
-        <member name="P:Microsoft.Azure.WebJobs.IDurableActorContext.IsNewlyConstructed">
-            <summary>
-            Whether this actor is freshly constructed, i.e. did not exist prior to this operation being called.
-            </summary>
-        </member>
-        <member name="M:Microsoft.Azure.WebJobs.IDurableActorContext.GetState``1(Newtonsoft.Json.Formatting,Newtonsoft.Json.JsonSerializerSettings)">
-            <summary>
-            Gets a typed view of the state, by deserializing the JSON.
-            </summary>
-            <typeparam name="TState">The JSON-serializable type of the actor state.</typeparam>
-            <returns>A typed view that allows reading and updating.</returns>
-        </member>
-        <member name="M:Microsoft.Azure.WebJobs.IDurableActorContext.GetOperationContent``1">
-            <summary>
-            Gets the content (operation input) that was passed passed along when this operation was called, as a deserialized value.
-            </summary>
-            <typeparam name="T">The JSON-serializable type used for the operation content.</typeparam>
-            <returns>The operation content, or default(<typeparamref name="T"/>) if none.</returns>
-            <remarks>
-            An operation invocation on an actor includes an operation name, which states what
-            operation to perform, and optionally an operation content, which
-            provides an input argument to the operation.
-            </remarks>
-        </member>
-        <member name="M:Microsoft.Azure.WebJobs.IDurableActorContext.GetOperationContent(System.Type)">
-            <summary>
-            Gets the content (operation input) that was passed passed along when this operation was called, as a deserialized value.
-            </summary>
-            <param name="contentType">The JSON-serializable type used for the operation content.</param>
-            <returns>The operation content, or default(<paramref name="contentType"/>) if none.</returns>
-            <remarks>
-            An operation invocation on an actor includes an operation name, which states what
-            operation to perform, and optionally an operation content, which
-            provides an input argument to the operation.
-            </remarks>
-        </member>
-        <member name="M:Microsoft.Azure.WebJobs.IDurableActorContext.Return(System.Object)">
-            <summary>
-            Returns the given result to the caller of this operation.
-            </summary>
-            <param name="result">the result to return.</param>
-        </member>
-        <member name="M:Microsoft.Azure.WebJobs.IDurableActorContext.DestructOnExit">
-            <summary>
-            Deletes this actor after this operation completes.
-            </summary>
-        </member>
-        <member name="T:Microsoft.Azure.WebJobs.IDurableOrchestrationClient">
-            <summary>
-            Provides functionality available to durable orchestration clients.
-            </summary>
-        </member>
-        <member name="P:Microsoft.Azure.WebJobs.IDurableOrchestrationClient.TaskHubName">
-            <summary>
-            Gets the name of the task hub configured on this client instance.
-            </summary>
-            <value>
-            The name of the task hub.
-            </value>
-        </member>
-        <member name="M:Microsoft.Azure.WebJobs.IDurableOrchestrationClient.CreateCheckStatusResponse(System.Net.Http.HttpRequestMessage,System.String)">
-            <summary>
-            Creates an HTTP response that is useful for checking the status of the specified instance.
-            </summary>
-            <remarks>
-            The payload of the returned <see cref="T:System.Net.Http.HttpResponseMessage"/> contains HTTP API URLs that can
-            be used to query the status of the orchestration, raise events to the orchestration, or
-            terminate the orchestration.
-            </remarks>
-            <param name="request">The HTTP request that triggered the current orchestration instance.</param>
-            <param name="instanceId">The ID of the orchestration instance to check.</param>
-            <returns>An HTTP 202 response with a Location header and a payload containing instance control URLs.</returns>
-        </member>
-        <member name="M:Microsoft.Azure.WebJobs.IDurableOrchestrationClient.CreateHttpManagementPayload(System.String)">
-            <summary>
-            Creates a <see cref="T:Microsoft.Azure.WebJobs.Extensions.DurableTask.HttpManagementPayload"/> object that contains status, terminate and send external event HTTP endpoints.
-            </summary>
-            <param name="instanceId">The ID of the orchestration instance to check.</param>
-            <returns>Instance of the <see cref="T:Microsoft.Azure.WebJobs.Extensions.DurableTask.HttpManagementPayload"/> class.</returns>
-        </member>
-        <member name="M:Microsoft.Azure.WebJobs.IDurableOrchestrationClient.WaitForCompletionOrCreateCheckStatusResponseAsync(System.Net.Http.HttpRequestMessage,System.String,System.TimeSpan,System.TimeSpan)">
-            <summary>
-            Creates an HTTP response which either contains a payload of management URLs for a non-completed instance
-            or contains the payload containing the output of the completed orchestration.
-            </summary>
-            <remarks>
-            If the orchestration instance completes within the specified timeout, then the HTTP response payload will
-            contain the output of the orchestration instance formatted as JSON. However, if the orchestration does not
-            complete within the specified timeout, then the HTTP response will be identical to that of the
-            <see cref="M:Microsoft.Azure.WebJobs.IDurableOrchestrationClient.CreateCheckStatusResponse(System.Net.Http.HttpRequestMessage,System.String)"/> API.
-            </remarks>
-            <param name="request">The HTTP request that triggered the current function.</param>
-            <param name="instanceId">The unique ID of the instance to check.</param>
-            <param name="timeout">Total allowed timeout for output from the durable function. The default value is 10 seconds.</param>
-            <param name="retryInterval">The timeout between checks for output from the durable function. The default value is 1 second.</param>
-            <returns>An HTTP response which may include a 202 and location header or a 200 with the durable function output in the response body.</returns>
-        </member>
-        <member name="M:Microsoft.Azure.WebJobs.IDurableOrchestrationClient.StartNewAsync(System.String,System.String,System.Object)">
-            <summary>
-            Starts a new instance of the specified orchestrator function.
-            </summary>
-            <remarks>
-            If an orchestration instance with the specified ID already exists, the existing instance
-            will be silently replaced by this new instance.
-            </remarks>
-            <param name="orchestratorFunctionName">The name of the orchestrator function to start.</param>
-            <param name="instanceId">The ID to use for the new orchestration instance.</param>
-            <param name="input">JSON-serializeable input value for the orchestrator function.</param>
-            <returns>A task that completes when the orchestration is started. The task contains the instance id of the started
-            orchestratation instance.</returns>
-            <exception cref="T:System.ArgumentException">
-            The specified function does not exist, is disabled, or is not an orchestrator function.
-            </exception>
-        </member>
-        <member name="M:Microsoft.Azure.WebJobs.IDurableOrchestrationClient.RaiseEventAsync(System.String,System.String,System.Object)">
-            <summary>
-            Sends an event notification message to a waiting orchestration instance.
-            </summary>
-            <remarks>
-            <para>
-            In order to handle the event, the target orchestration instance must be waiting for an
-            event named <paramref name="eventName"/> using the
-            <see cref="M:Microsoft.Azure.WebJobs.IInterleavingContext.WaitForExternalEvent``1(System.String)"/> API.
-            </para>
-            </remarks>
-            <exception cref="T:System.ArgumentException">The instance id does not corespond to a valid orchestration instance.</exception>
-            <exception cref="T:System.InvalidOperationException">The orchestration instance with the provided instance id is not running.</exception>
-            <param name="instanceId">The ID of the orchestration instance that will handle the event.</param>
-            <param name="eventName">The name of the event.</param>
-            <param name="eventData">The JSON-serializeable data associated with the event.</param>
-            <returns>A task that completes when the event notification message has been enqueued.</returns>
-        </member>
-        <member name="M:Microsoft.Azure.WebJobs.IDurableOrchestrationClient.RaiseEventAsync(System.String,System.String,System.String,System.Object,System.String)">
-            <summary>
-            Sends an event notification message to a waiting orchestration instance.
-            </summary>
-            <remarks>
-            <para>
-            In order to handle the event, the target orchestration instance must be waiting for an
-            event named <paramref name="eventName"/> using the
-            <see cref="M:Microsoft.Azure.WebJobs.IInterleavingContext.WaitForExternalEvent``1(System.String)"/> API.
-            </para><para>
-            If the specified instance is not found or not running, this operation will throw an exception.
-            </para>
-            </remarks>
-            <exception cref="T:System.ArgumentException">The instance id does not corespond to a valid orchestration instance.</exception>
-            <exception cref="T:System.InvalidOperationException">The orchestration instance with the provided instance id is not running.</exception>
-            <param name="taskHubName">The TaskHubName of the orchestration that will handle the event.</param>
-            <param name="instanceId">The ID of the orchestration instance that will handle the event.</param>
-            <param name="eventName">The name of the event.</param>
-            <param name="eventData">The JSON-serializeable data associated with the event.</param>
-            <param name="connectionName">The name of the connection string associated with <paramref name="taskHubName"/>.</param>
-            <returns>A task that completes when the event notification message has been enqueued.</returns>
-        </member>
-        <member name="M:Microsoft.Azure.WebJobs.IDurableOrchestrationClient.SignalActor(Microsoft.Azure.WebJobs.ActorId,System.String,System.Object,System.String,System.String)">
-            <summary>
-            Signals an actor to perform an operation.
-            </summary>
-            <param name="actorId">The target actor.</param>
-            <param name="operationName">The name of the operation.</param>
-            <param name="operationContent">The content for the operation.</param>
-            <param name="taskHubName">The TaskHubName of the target actor.</param>
-            <param name="connectionName">The name of the connection string associated with <paramref name="taskHubName"/>.</param>
-            <returns>A task that completes when the message has been reliably enqueued.</returns>
-        </member>
-        <member name="M:Microsoft.Azure.WebJobs.IDurableOrchestrationClient.ReadActorState``1(Microsoft.Azure.WebJobs.ActorId,System.String,System.String,Newtonsoft.Json.JsonSerializerSettings)">
-            <summary>
-            Tries to read the current state of an actor. Returns default(<typeparamref name="T"/>) if the actor does not
-            exist, or if the JSON-serialized state of the actor is larger than 16KB.
-            </summary>
-            <typeparam name="T">The JSON-serializable type of the actor.</typeparam>
-            <param name="actorId">The target actor.</param>
-            <param name="taskHubName">The TaskHubName of the target actor.</param>
-            <param name="connectionName">The name of the connection string associated with <paramref name="taskHubName"/>.</param>
-            <param name="settings">The settings to use for deserializing the JSON state.</param>
-            <returns>a response containing the current state of the actor.</returns>
-        </member>
-        <member name="M:Microsoft.Azure.WebJobs.IDurableOrchestrationClient.TerminateAsync(System.String,System.String)">
-            <summary>
-            Terminates a running orchestration instance.
-            </summary>
-            <remarks>
-            <para>
-            Terminating an orchestration instance has no effect on any in-flight activity function executions
-            or sub-orchestrations that were started by the current orchestration instance.
-            </para>
-            </remarks>
-            <exception cref="T:System.ArgumentException">The instance id does not corespond to a valid orchestration instance.</exception>
-            <exception cref="T:System.InvalidOperationException">The orchestration instance with the provided instance id is not running.</exception>
-            <param name="instanceId">The ID of the orchestration instance to terminate.</param>
-            <param name="reason">The reason for terminating the orchestration instance.</param>
-            <returns>A task that completes when the terminate message is enqueued if necessary.</returns>
-        </member>
-        <member name="M:Microsoft.Azure.WebJobs.IDurableOrchestrationClient.RewindAsync(System.String,System.String)">
-            <summary>
-            Rewinds the specified failed orchestration instance with a reason.
-            </summary>
-            <param name="instanceId">The ID of the orchestration instance to rewind.</param>
-            <param name="reason">The reason for rewinding the orchestration instance.</param>
-            <returns>A task that completes when the rewind message is enqueued.</returns>
-        </member>
-        <member name="M:Microsoft.Azure.WebJobs.IDurableOrchestrationClient.GetStatusAsync(System.String,System.Boolean,System.Boolean,System.Boolean)">
-            <summary>
-            Gets the status of the specified orchestration instance.
-            </summary>
-            <param name="instanceId">The ID of the orchestration instance to query.</param>
-            <param name="showHistory">Boolean marker for including execution history in the response.</param>
-            <param name="showHistoryOutput">Boolean marker for including input and output in the execution history response.</param>
-            <param name="showInput">If set, fetch and return the input for the orchestration instance.</param>
-            <returns>Returns a task which completes when the status has been fetched.</returns>
-        </member>
-        <member name="M:Microsoft.Azure.WebJobs.IDurableOrchestrationClient.GetStatusAsync(System.Threading.CancellationToken)">
-            <summary>
-            Gets all the status of the orchestration instances.
-            </summary>
-            <param name="cancellationToken">Cancellation token that can be used to cancel the status query operation.</param>
-            <returns>Returns orchestration status for all instances.</returns>
-        </member>
-        <member name="M:Microsoft.Azure.WebJobs.IDurableOrchestrationClient.GetStatusAsync(System.DateTime,System.Nullable{System.DateTime},System.Collections.Generic.IEnumerable{Microsoft.Azure.WebJobs.OrchestrationRuntimeStatus},System.Threading.CancellationToken)">
-            <summary>
-            Gets the status of all orchestration instances that match the specified conditions.
-            </summary>
-            <param name="createdTimeFrom">Return orchestration instances which were created after this DateTime.</param>
-            <param name="createdTimeTo">Return orchestration instances which were created before this DateTime.</param>
-            <param name="runtimeStatus">Return orchestration instances which matches the runtimeStatus.</param>
-            <param name="cancellationToken">Cancellation token that can be used to cancel the status query operation.</param>
-            <returns>Returns orchestration status for all instances.</returns>
-        </member>
-        <member name="M:Microsoft.Azure.WebJobs.IDurableOrchestrationClient.PurgeInstanceHistoryAsync(System.String)">
-            <summary>
-            Purge the history for a concrete instance.
-            </summary>
-            <param name="instanceId">The ID of the orchestration instance to purge.</param>
-            <returns>Returns an instance of <see cref="T:Microsoft.Azure.WebJobs.PurgeHistoryResult"/>.</returns>
-        </member>
-        <member name="M:Microsoft.Azure.WebJobs.IDurableOrchestrationClient.PurgeInstanceHistoryAsync(System.DateTime,System.Nullable{System.DateTime},System.Collections.Generic.IEnumerable{DurableTask.Core.OrchestrationStatus})">
-            <summary>
-            Purge the orchestration history for instances that match the conditions.
-            </summary>
-            <param name="createdTimeFrom">Start creation time for querying instances for purging.</param>
-            <param name="createdTimeTo">End creation time for querying instances for purging.</param>
-            <param name="runtimeStatus">List of runtime status for querying instances for purging. Only Completed, Terminated, or Failed will be processed.</param>
-            <returns>Returns an instance of <see cref="T:Microsoft.Azure.WebJobs.PurgeHistoryResult"/>.</returns>
-        </member>
-        <member name="M:Microsoft.Azure.WebJobs.IDurableOrchestrationClient.GetStatusAsync(Microsoft.Azure.WebJobs.Extensions.DurableTask.OrchestrationStatusQueryCondition,System.Threading.CancellationToken)">
-            <summary>
-            Gets the status of all orchestration instances with paging that match the specified conditions.
-            </summary>
-            <param name="condition">Return orchestration instances that match the specified conditions.</param>
-            <param name="cancellationToken">Cancellation token that can be used to cancel the status query operation.</param>
-            <returns>Returns each page of orchestration status for all instances and continuation token of next page.</returns>
-        </member>
-        <member name="T:Microsoft.Azure.WebJobs.IDurableOrchestrationContext">
-            <summary>
-            Provides functionality available to orchestration code.
-            </summary>
-        </member>
-        <member name="P:Microsoft.Azure.WebJobs.IDurableOrchestrationContext.InstanceId">
-            <summary>
-            Gets the instance ID of the currently executing orchestration.
-            </summary>
-            <remarks>
-            The instance ID is generated and fixed when the orchestrator function is scheduled. It can be either
-            auto-generated, in which case it is formatted as a GUID, or it can be user-specified with any format.
-            </remarks>
-            <value>
-            The ID of the current orchestration instance.
-            </value>
-        </member>
-        <member name="P:Microsoft.Azure.WebJobs.IDurableOrchestrationContext.ParentInstanceId">
-            <summary>
-            Gets the parent instance ID of the currently executing sub-orchestration.
-            </summary>
-            <remarks>
-            The parent instance ID is generated and fixed when the parent orchestrator function is scheduled. It can be either
-            auto-generated, in which case it is formatted as a GUID, or it can be user-specified with any format.
-            </remarks>
-            <value>
-            The ID of the parent orchestration of the current sub-orchestration instance. The value will be available only in sub-orchestrations.
-            </value>
-        </member>
-        <member name="M:Microsoft.Azure.WebJobs.IDurableOrchestrationContext.GetInput``1">
-            <summary>
-            Gets the input of the current orchestrator function as a deserialized value.
-            </summary>
-            <typeparam name="TInput">Any data contract type that matches the JSON input.</typeparam>
-            <returns>The deserialized input value.</returns>
-        </member>
-        <member name="M:Microsoft.Azure.WebJobs.IDurableOrchestrationContext.ContinueAsNew(System.Object)">
-            <summary>
-            Restarts the orchestration by clearing its history.
-            </summary>
-            <remarks>
-            <para>Large orchestration histories can consume a lot of memory and cause delays in
-            instance load times. This method can be used to periodically truncate the stored
-            history of an orchestration instance.</para>
-            <para>Note that any unprocessed external events will be discarded when an orchestration
-            instance restarts itself using this method.</para>
-            </remarks>
-            <param name="input">The JSON-serializeable data to re-initialize the instance with.</param>
-        </member>
-        <member name="M:Microsoft.Azure.WebJobs.IDurableOrchestrationContext.SetCustomStatus(System.Object)">
-            <summary>
-            Sets the JSON-serializeable status of the current orchestrator function.
-            </summary>
-            <remarks>
-            The <paramref name="customStatusObject"/> value is serialized to JSON and will
-            be made available to the orchestration status query APIs. The serialized JSON
-            value must not exceed 16 KB of UTF-16 encoded text.
-            </remarks>
-            <param name="customStatusObject">The JSON-serializeable value to use as the orchestrator function's custom status.</param>
-        </member>
-        <member name="T:Microsoft.Azure.WebJobs.IInterleavingActorContext">
-            <summary>
-            Provides functionality available to actor operations running in interleaving mode.
-            </summary>
-        </member>
-        <member name="T:Microsoft.Azure.WebJobs.IInterleavingContext">
-            <summary>
-            Provides functionality available to orchestration code and reentrant actor code.
-            </summary>
-        </member>
-        <member name="M:Microsoft.Azure.WebJobs.IInterleavingContext.CallActorAsync``1(Microsoft.Azure.WebJobs.ActorId,System.String,System.Object)">
-            <summary>
-            Calls an operation on an actor, passing an argument, and returns the result asynchronously.
-            </summary>
-            <typeparam name="TResult">The JSON-serializable result type of the operation.</typeparam>
-            <param name="actorId">The target actor.</param>
-            <param name="operationName">The name of the operation.</param>
-            <param name="operationContent">The content (input argument) of the operation.</param>
-            <returns>A task representing the result of the operation.</returns>
-            <exception cref="T:Microsoft.Azure.WebJobs.LockingRulesViolationException">if the context already holds some locks, but not the one for <paramref name="actorId"/>.</exception>
-        </member>
-        <member name="M:Microsoft.Azure.WebJobs.IInterleavingContext.CallActorAsync(Microsoft.Azure.WebJobs.ActorId,System.String,System.Object)">
-            <summary>
-            Calls an operation on an actor, passing an argument, and waits for it to complete.
-            </summary>
-            <param name="actorId">The target actor.</param>
-            <param name="operationName">The name of the operation.</param>
-            <param name="operationContent">The content for the operation.</param>
-            <returns>A task representing the completion of the operation on the actor.</returns>
-            <exception cref="T:Microsoft.Azure.WebJobs.LockingRulesViolationException">if the context already holds some locks, but not the one for <paramref name="actorId"/>.</exception>
-        </member>
-        <member name="M:Microsoft.Azure.WebJobs.IInterleavingContext.CallSubOrchestratorAsync``1(System.String,System.String,System.Object)">
-            <summary>
-            Schedules an orchestration function named <paramref name="functionName"/> for execution.
-            </summary>
-            <typeparam name="TResult">The return type of the scheduled orchestrator function.</typeparam>
-            <param name="functionName">The name of the orchestrator function to call.</param>
-            <param name="instanceId">A unique ID to use for the sub-orchestration instance.</param>
-            <param name="input">The JSON-serializeable input to pass to the orchestrator function.</param>
-            <returns>A durable task that completes when the called orchestrator function completes or fails.</returns>
-            <exception cref="T:System.ArgumentException">
-            The specified function does not exist, is disabled, or is not an orchestrator function.
-            </exception>
-            <exception cref="T:System.InvalidOperationException">
-            The current thread is different than the thread which started the orchestrator execution.
-            </exception>
-            <exception cref="T:Microsoft.Azure.WebJobs.FunctionFailedException">
-            The activity function failed with an unhandled exception.
-            </exception>
-        </member>
-        <member name="M:Microsoft.Azure.WebJobs.IInterleavingContext.CallSubOrchestratorWithRetryAsync``1(System.String,Microsoft.Azure.WebJobs.RetryOptions,System.String,System.Object)">
-            <summary>
-            Schedules an orchestrator function named <paramref name="functionName"/> for execution with retry options.
-            </summary>
-            <typeparam name="TResult">The return type of the scheduled orchestrator function.</typeparam>
-            <param name="functionName">The name of the orchestrator function to call.</param>
-            <param name="retryOptions">The retry option for the orchestrator function.</param>
-            <param name="instanceId">A unique ID to use for the sub-orchestration instance.</param>
-            <param name="input">The JSON-serializeable input to pass to the orchestrator function.</param>
-            <returns>A durable task that completes when the called orchestrator function completes or fails.</returns>
-            <exception cref="T:System.ArgumentNullException">
-            The retry option object is null.
-            </exception>
-            <exception cref="T:System.ArgumentException">
-            The specified function does not exist, is disabled, or is not an orchestrator function.
-            </exception>
-            <exception cref="T:System.InvalidOperationException">
-            The current thread is different than the thread which started the orchestrator execution.
-            </exception>
-            <exception cref="T:Microsoft.Azure.WebJobs.FunctionFailedException">
-            The activity function failed with an unhandled exception.
-            </exception>
-        </member>
-        <member name="M:Microsoft.Azure.WebJobs.IInterleavingContext.CreateTimer``1(System.DateTime,``0,System.Threading.CancellationToken)">
-            <summary>
-            Creates a durable timer that expires at a specified time.
-            </summary>
-            <remarks>
-            All durable timers created using this method must either expire or be cancelled
-            using the <paramref name="cancelToken"/> before the orchestrator function completes.
-            Otherwise the underlying framework will keep the instance alive until the timer expires.
-            </remarks>
-            <typeparam name="T">The type of <paramref name="state"/>.</typeparam>
-            <param name="fireAt">The time at which the timer should expire.</param>
-            <param name="state">Any state to be preserved by the timer.</param>
-            <param name="cancelToken">The <c>CancellationToken</c> to use for cancelling the timer.</param>
-            <returns>A durable task that completes when the durable timer expires.</returns>
-        </member>
-        <member name="M:Microsoft.Azure.WebJobs.IInterleavingContext.WaitForExternalEvent``1(System.String)">
-            <summary>
-            Waits asynchronously for an event to be raised with name <paramref name="name"/> and returns the event data.
-            </summary>
-            <remarks>
-            External clients can raise events to a waiting orchestration instance using
-            <see cref="M:Microsoft.Azure.WebJobs.IDurableOrchestrationClient.RaiseEventAsync(System.String,System.String,System.Object)"/>.
-            </remarks>
-            <param name="name">The name of the event to wait for.</param>
-            <typeparam name="T">Any serializeable type that represents the JSON event payload.</typeparam>
-            <returns>A durable task that completes when the external event is received.</returns>
-        </member>
-        <member name="M:Microsoft.Azure.WebJobs.IInterleavingContext.WaitForExternalEvent``1(System.String,System.TimeSpan)">
-            <summary>
-            Waits asynchronously for an event to be raised with name <paramref name="name"/> and returns the event data.
-            </summary>
-            <remarks>
-            External clients can raise events to a waiting orchestration instance using
-            <see cref="M:Microsoft.Azure.WebJobs.IDurableOrchestrationClient.RaiseEventAsync(System.String,System.String,System.Object)"/>.
-            </remarks>
-            <param name="name">The name of the event to wait for.</param>
-            <param name="timeout">The duration after which to throw a TimeoutException.</param>
-            <typeparam name="T">Any serializeable type that represents the JSON event payload.</typeparam>
-            <returns>A durable task that completes when the external event is received.</returns>
-            <exception cref="T:System.TimeoutException">
-            The external event was not received before the timeout expired.
-            </exception>
-        </member>
-        <member name="M:Microsoft.Azure.WebJobs.IInterleavingContext.WaitForExternalEvent``1(System.String,System.TimeSpan,``0)">
-            <summary>
-            Waits asynchronously for an event to be raised with name <paramref name="name"/> and returns the event data.
-            </summary>
-            <remarks>
-            External clients can raise events to a waiting orchestration instance using
-            <see cref="M:Microsoft.Azure.WebJobs.IDurableOrchestrationClient.RaiseEventAsync(System.String,System.String,System.Object)"/>.
-            </remarks>
-            <param name="name">The name of the event to wait for.</param>
-            <param name="timeout">The duration after which to return the value in the <paramref name="defaultValue"/> parameter.</param>
-            <param name="defaultValue">The default value to return if the timeout expires before the external event is received.</param>
-            <typeparam name="T">Any serializeable type that represents the JSON event payload.</typeparam>
-            <returns>A durable task that completes when the external event is received, or returns the value of <paramref name="defaultValue"/>
-            if the timeout expires.</returns>
-        </member>
-        <member name="M:Microsoft.Azure.WebJobs.IInterleavingContext.LockAsync(Microsoft.Azure.WebJobs.ActorId[])">
-            <summary>
-            Acquires one or more locks, for the specified actors.
-            </summary>
-            <remarks>
-            Locks can only be acquired if the current context does not hold any locks already.
-            </remarks>
-            <param name="actors">The actors whose locks should be acquired.</param>
-            <returns>An IDisposable that releases the lock when disposed.</returns>
-            <exception cref="T:Microsoft.Azure.WebJobs.LockingRulesViolationException">if the context already holds some locks.</exception>
-        </member>
-        <member name="T:Microsoft.Azure.WebJobs.IStateView`1">
-            <summary>
-            A typed view of the current state of the actor.
-            </summary>
-            <typeparam name="TState">The JSON-serializable type used for this actor.</typeparam>
-        </member>
-        <member name="P:Microsoft.Azure.WebJobs.IStateView`1.Value">
-            <summary>
-            The current state of the actor.
-            </summary>
-        </member>
-        <member name="T:Microsoft.Azure.WebJobs.IStateView">
-            <summary>
-            A view of the current state of the actor.
-            </summary>
-        </member>
-        <member name="M:Microsoft.Azure.WebJobs.IStateView.WriteBack">
-            <summary>
-            Serializes the current state to JSON.
-            </summary>
-        </member>
-        <member name="T:Microsoft.Azure.WebJobs.DurableOrchestrationStatus">
-            <summary>
-            Represents the status of a durable orchestration instance.
-            </summary>
-            <remarks>
-            An external client can fetch the status of an orchestration instance using
-            <see cref="M:Microsoft.Azure.WebJobs.IDurableOrchestrationClient.GetStatusAsync(System.String,System.Boolean,System.Boolean,System.Boolean)"/>.
-            </remarks>
-        </member>
-        <member name="P:Microsoft.Azure.WebJobs.DurableOrchestrationStatus.Name">
-            <summary>
-            Gets the name of the queried orchestrator function.
-            </summary>
-            <value>
-            The orchestrator function name.
-            </value>
-        </member>
-        <member name="P:Microsoft.Azure.WebJobs.DurableOrchestrationStatus.InstanceId">
-            <summary>
-            Gets the ID of the queried orchestration instance.
-            </summary>
-            <remarks>
-            The instance ID is generated and fixed when the orchestrator function is scheduled. It can be either
-            auto-generated, in which case it is formatted as a GUID, or it can be user-specified with any format.
-            </remarks>
-            <value>
-            The unique ID of the instance.
-            </value>
-        </member>
-        <member name="P:Microsoft.Azure.WebJobs.DurableOrchestrationStatus.CreatedTime">
-            <summary>
-            Gets the time at which the orchestration instance was created.
-            </summary>
-            <remarks>
-            If the orchestration instance is in the <see cref="F:Microsoft.Azure.WebJobs.OrchestrationRuntimeStatus.Pending"/>
-            status, this time represents the time at which the orchestration instance was scheduled.
-            </remarks>
-            <value>
-            The instance creation time in UTC.
-            </value>
-        </member>
-        <member name="P:Microsoft.Azure.WebJobs.DurableOrchestrationStatus.LastUpdatedTime">
-            <summary>
-            Gets the time at which the orchestration instance last updated its execution history.
-            </summary>
-            <value>
-            The last-updated time in UTC.
-            </value>
-        </member>
-        <member name="P:Microsoft.Azure.WebJobs.DurableOrchestrationStatus.Input">
-            <summary>
-            Gets the input of the orchestrator function instance.
-            </summary>
-            <value>
-            The input as either a <c>JToken</c> or <c>null</c> if no input was provided.
-            </value>
-        </member>
-        <member name="P:Microsoft.Azure.WebJobs.DurableOrchestrationStatus.Output">
-            <summary>
-            Gets the output of the queried orchestration instance.
-            </summary>
-            <value>
-            The output as either a <c>JToken</c> object or <c>null</c> if it has not yet completed.
-            </value>
-        </member>
-        <member name="P:Microsoft.Azure.WebJobs.DurableOrchestrationStatus.RuntimeStatus">
-            <summary>
-            Gets the runtime status of the queried orchestration instance.
-            </summary>
-            <value>
-            Expected values include `Running`, `Pending`, `Failed`, `Canceled`, `Terminated`, `Completed`.
-            </value>
-        </member>
-        <member name="P:Microsoft.Azure.WebJobs.DurableOrchestrationStatus.CustomStatus">
-            <summary>
-            Gets the custom status payload (if any) that was set by the orchestrator function.
-            </summary>
-            <remarks>
-            Orchestrator functions can set a custom status using <see cref="M:Microsoft.Azure.WebJobs.IDurableOrchestrationContext.SetCustomStatus(System.Object)"/>.
-            </remarks>
-            <value>
-            The custom status as either a <c>JToken</c> object or <c>null</c> if no custom status has been set.
-            </value>
-        </member>
-        <member name="P:Microsoft.Azure.WebJobs.DurableOrchestrationStatus.History">
-            <summary>
-            Gets the execution history of the orchestration instance.
-            </summary>
-            <remarks>
-            The history log can be large and is therefore <c>null</c> by default.
-            It is populated only when explicitly requested in the call to
-            <see cref="M:Microsoft.Azure.WebJobs.IDurableOrchestrationClient.GetStatusAsync(System.String,System.Boolean,System.Boolean,System.Boolean)"/>.
-            </remarks>
-            <value>
-            The output as a <c>JArray</c> object or <c>null</c>.
-            </value>
-        </member>
-        <member name="T:Microsoft.Azure.WebJobs.FunctionFailedException">
-            <summary>
-            The exception that is thrown when a sub-orchestrator or activity function fails
-            with an error.
-            </summary>
-            <remarks>
-            The `InnerException` property of this instance will contain additional information
-            about the failed sub-orchestrator or activity function.
-            </remarks>
-        </member>
-        <member name="T:Microsoft.Azure.WebJobs.FunctionName">
-            <summary>
-            The name of a durable function.
-            </summary>
-        </member>
-        <member name="M:Microsoft.Azure.WebJobs.FunctionName.#ctor(System.String)">
-            <summary>
-            Initializes a new instance of the <see cref="T:Microsoft.Azure.WebJobs.FunctionName"/> struct.
-            </summary>
-            <param name="name">The name of the function.</param>
-        </member>
-        <member name="P:Microsoft.Azure.WebJobs.FunctionName.Name">
-            <summary>
-            Gets the name of the function without the version.
-            </summary>
-            <value>
-            The name of the activity function without the version.
-            </value>
-        </member>
-        <member name="M:Microsoft.Azure.WebJobs.FunctionName.op_Equality(Microsoft.Azure.WebJobs.FunctionName,Microsoft.Azure.WebJobs.FunctionName)">
-            <summary>
-            Compares two <see cref="T:Microsoft.Azure.WebJobs.FunctionName"/> objects for equality.
-            </summary>
-            <param name="a">The first <see cref="T:Microsoft.Azure.WebJobs.FunctionName"/> to compare.</param>
-            <param name="b">The second <see cref="T:Microsoft.Azure.WebJobs.FunctionName"/> to compare.</param>
-            <returns><c>true</c> if the two <see cref="T:Microsoft.Azure.WebJobs.FunctionName"/> objects are equal; otherwise <c>false</c>.</returns>
-        </member>
-        <member name="M:Microsoft.Azure.WebJobs.FunctionName.op_Inequality(Microsoft.Azure.WebJobs.FunctionName,Microsoft.Azure.WebJobs.FunctionName)">
-            <summary>
-            Compares two <see cref="T:Microsoft.Azure.WebJobs.FunctionName"/> objects for inequality.
-            </summary>
-            <param name="a">The first <see cref="T:Microsoft.Azure.WebJobs.FunctionName"/> to compare.</param>
-            <param name="b">The second <see cref="T:Microsoft.Azure.WebJobs.FunctionName"/> to compare.</param>
-            <returns><c>true</c> if the two <see cref="T:Microsoft.Azure.WebJobs.FunctionName"/> objects are not equal; otherwise <c>false</c>.</returns>
-        </member>
-        <member name="M:Microsoft.Azure.WebJobs.FunctionName.Equals(Microsoft.Azure.WebJobs.FunctionName)">
-            <summary>
-            Gets a value indicating whether to <see cref="T:Microsoft.Azure.WebJobs.FunctionName"/> objects
-            are equal using value semantics.
-            </summary>
-            <param name="other">The other object to compare to.</param>
-            <returns><c>true</c> if the two objects are equal using value semantics; otherwise <c>false</c>.</returns>
-        </member>
-        <member name="M:Microsoft.Azure.WebJobs.FunctionName.Equals(System.Object)">
-            <summary>
-            Gets a value indicating whether to <see cref="T:Microsoft.Azure.WebJobs.FunctionName"/> objects
-            are equal using value semantics.
-            </summary>
-            <param name="other">The other object to compare to.</param>
-            <returns><c>true</c> if the two objects are equal using value semantics; otherwise <c>false</c>.</returns>
-        </member>
-        <member name="M:Microsoft.Azure.WebJobs.FunctionName.GetHashCode">
-            <summary>
-            Calculates a hash code value for the current <see cref="T:Microsoft.Azure.WebJobs.FunctionName"/> instance.
-            </summary>
-            <returns>A 32-bit hash code value.</returns>
-        </member>
-        <member name="M:Microsoft.Azure.WebJobs.FunctionName.ToString">
-            <summary>
-            Gets the string value of the current <see cref="T:Microsoft.Azure.WebJobs.FunctionName"/> instance.
-            </summary>
-            <returns>The name and optional version of the current <see cref="T:Microsoft.Azure.WebJobs.FunctionName"/> instance.</returns>
-        </member>
-        <member name="T:Microsoft.Azure.WebJobs.OrchestrationClientAttribute">
-            <summary>
-            Attribute used to bind a function parameter to a <see cref="T:Microsoft.Azure.WebJobs.Extensions.DurableTask.DurableOrchestrationClient"/> instance.
-            </summary>
-        </member>
-        <member name="P:Microsoft.Azure.WebJobs.OrchestrationClientAttribute.TaskHub">
-            <summary>
-            Optional. Gets or sets the name of the task hub in which the orchestration data lives.
-            </summary>
-            <value>The task hub used by this binding.</value>
-            <remarks>
-            The default behavior is to use the task hub name specified in <see cref="P:Microsoft.Azure.WebJobs.Extensions.DurableTask.DurableTaskOptions.HubName"/>.
-            If no value exists there, then a default value will be used.
-            </remarks>
-        </member>
-        <member name="P:Microsoft.Azure.WebJobs.OrchestrationClientAttribute.ConnectionName">
-            <summary>
-            Optional. Gets or sets the name of the Azure Storage connection string used by this binding.
-            </summary>
-            <value>The name of a connection string that exists in the app's application settings.</value>
-            <remarks>
-            The default behavior is to use the value specified by
-            <see cref="M:Microsoft.Azure.WebJobs.Extensions.DurableTask.DurableTaskOptions.GetConnectionStringName"/>. If no value exists there, then
-            the default behavior is to use the standard `AzureWebJobsStorage` connection string for all storage usage.
-            </remarks>
-        </member>
-        <member name="M:Microsoft.Azure.WebJobs.OrchestrationClientAttribute.GetHashCode">
-            <summary>
-            Returns a hash code for this attribute.
-            </summary>
-            <returns>A hash code for this attribute.</returns>
-        </member>
-        <member name="M:Microsoft.Azure.WebJobs.OrchestrationClientAttribute.Equals(System.Object)">
-            <summary>
-            Compares two <see cref="T:Microsoft.Azure.WebJobs.OrchestrationClientAttribute"/> instances for value equality.
-            </summary>
-            <param name="obj">The <see cref="T:Microsoft.Azure.WebJobs.OrchestrationClientAttribute"/> object to compare with.</param>
-            <returns><c>true</c> if the two attributes have the same configuration; otherwise <c>false</c>.</returns>
-        </member>
-        <member name="M:Microsoft.Azure.WebJobs.OrchestrationClientAttribute.Equals(Microsoft.Azure.WebJobs.OrchestrationClientAttribute)">
-            <summary>
-            Compares two <see cref="T:Microsoft.Azure.WebJobs.OrchestrationClientAttribute"/> instances for value equality.
-            </summary>
-            <param name="other">The <see cref="T:Microsoft.Azure.WebJobs.OrchestrationClientAttribute"/> object to compare with.</param>
-            <returns><c>true</c> if the two attributes have the same configuration; otherwise <c>false</c>.</returns>
-        </member>
-        <member name="T:Microsoft.Azure.WebJobs.OrchestrationRuntimeStatus">
-            <summary>
-            Represents the possible runtime execution status values for an orchestration instance.
-            </summary>
-        </member>
-        <member name="F:Microsoft.Azure.WebJobs.OrchestrationRuntimeStatus.Running">
-            <summary>
-            The orchestration is running (it may be actively running or waiting for input).
-            </summary>
-        </member>
-        <member name="F:Microsoft.Azure.WebJobs.OrchestrationRuntimeStatus.Completed">
-            <summary>
-            The orchestration ran to completion.
-            </summary>
-        </member>
-        <member name="F:Microsoft.Azure.WebJobs.OrchestrationRuntimeStatus.ContinuedAsNew">
-            <summary>
-            The orchestration completed with ContinueAsNew as is in the process of restarting.
-            </summary>
-        </member>
-        <member name="F:Microsoft.Azure.WebJobs.OrchestrationRuntimeStatus.Failed">
-            <summary>
-            The orchestration failed with an error.
-            </summary>
-        </member>
-        <member name="F:Microsoft.Azure.WebJobs.OrchestrationRuntimeStatus.Canceled">
-            <summary>
-            The orchestration was canceled.
-            </summary>
-        </member>
-        <member name="F:Microsoft.Azure.WebJobs.OrchestrationRuntimeStatus.Terminated">
-            <summary>
-            The orchestration was terminated via an API call.
-            </summary>
-        </member>
-        <member name="F:Microsoft.Azure.WebJobs.OrchestrationRuntimeStatus.Pending">
-            <summary>
-            The orchestration was scheduled but has not yet started.
-            </summary>
-        </member>
-        <member name="T:Microsoft.Azure.WebJobs.PurgeHistoryResult">
-            <summary>
-            Class to hold statistics about this execution of purge history.
-            </summary>
-        </member>
-        <member name="M:Microsoft.Azure.WebJobs.PurgeHistoryResult.#ctor(System.Int32)">
-            <summary>
-            Constructor for purge history statistics.
-            </summary>
-            <param name="instancesDeleted">Number of instances deleted.</param>
-        </member>
-        <member name="P:Microsoft.Azure.WebJobs.PurgeHistoryResult.InstancesDeleted">
-            <summary>
-            Gets the number of deleted instances.
-            </summary>
-            <value>The number of deleted instances.</value>
-        </member>
-        <member name="T:Microsoft.Azure.WebJobs.RetryOptions">
-            <summary>
-            Defines retry policies that can be passed as parameters to various operations.
-            </summary>
-        </member>
-        <member name="M:Microsoft.Azure.WebJobs.RetryOptions.#ctor(System.TimeSpan,System.Int32)">
-            <summary>
-            Creates a new instance RetryOptions with the supplied first retry and max attempts.
-            </summary>
-            <param name="firstRetryInterval">Timespan to wait for the first retry.</param>
-            <param name="maxNumberOfAttempts">Max number of attempts to retry.</param>
-            <exception cref="T:System.ArgumentException">
-            The <paramref name="firstRetryInterval"/> value must be greater than <see cref="F:System.TimeSpan.Zero"/>.
-            </exception>
-        </member>
-        <member name="P:Microsoft.Azure.WebJobs.RetryOptions.FirstRetryInterval">
-            <summary>
-            Gets or sets the first retry interval.
-            </summary>
-            <value>
-            The TimeSpan to wait for the first retries.
-            </value>
-        </member>
-        <member name="P:Microsoft.Azure.WebJobs.RetryOptions.MaxRetryInterval">
-            <summary>
-            Gets or sets the max retry interval.
-            </summary>
-            <value>
-            The TimeSpan of the max retry interval, defaults to <see cref="F:System.TimeSpan.MaxValue"/>.
-            </value>
-        </member>
-        <member name="P:Microsoft.Azure.WebJobs.RetryOptions.BackoffCoefficient">
-            <summary>
-            Gets or sets the backoff coefficient.
-            </summary>
-            <value>
-            The backoff coefficient used to determine rate of increase of backoff. Defaults to 1.
-            </value>
-        </member>
-        <member name="P:Microsoft.Azure.WebJobs.RetryOptions.RetryTimeout">
-            <summary>
-            Gets or sets the timeout for retries.
-            </summary>
-            <value>
-            The TimeSpan timeout for retries, defaults to <see cref="F:System.TimeSpan.MaxValue"/>.
-            </value>
-        </member>
-        <member name="P:Microsoft.Azure.WebJobs.RetryOptions.MaxNumberOfAttempts">
-            <summary>
-            Gets or sets the max number of attempts.
-            </summary>
-            <value>
-            The maximum number of retry attempts.
-            </value>
-        </member>
-        <member name="P:Microsoft.Azure.WebJobs.RetryOptions.Handle">
-            <summary>
-            Gets or sets a delegate to call on exception to determine if retries should proceed.
-            </summary>
-            <value>
-            The delegate to handle exception to determie if retries should proceed.
-            </value>
-        </member>
-        <member name="T:Microsoft.Azure.WebJobs.StartOrchestrationArgs">
-            <summary>
-            Parameters for starting a new instance of an orchestration.
-            </summary>
-            <remarks>
-            This class is primarily intended for use with <c>IAsyncCollector&lt;T&gt;</c>.
-            </remarks>
-        </member>
-        <member name="M:Microsoft.Azure.WebJobs.StartOrchestrationArgs.#ctor(System.String,System.Object)">
-            <summary>
-            Initializes a new instance of the <see cref="T:Microsoft.Azure.WebJobs.StartOrchestrationArgs"/> class.
-            </summary>
-            <param name="functionName">The name of the orchestrator function to start.</param>
-            <param name="input">The JSON-serializeable input for the orchestrator function.</param>
-        </member>
-        <member name="M:Microsoft.Azure.WebJobs.StartOrchestrationArgs.#ctor">
-            <summary>
-            Initializes a new instance of the <see cref="T:Microsoft.Azure.WebJobs.StartOrchestrationArgs"/> class.
-            </summary>
-        </member>
-        <member name="P:Microsoft.Azure.WebJobs.StartOrchestrationArgs.FunctionName">
-            <summary>
-            Gets or sets the name of the orchestrator function to start.
-            </summary>
-            <value>The name of the orchestrator function to start.</value>
-        </member>
-        <member name="P:Microsoft.Azure.WebJobs.StartOrchestrationArgs.InstanceId">
-            <summary>
-            Gets or sets the instance ID to assign to the started orchestration.
-            </summary>
-            <remarks>
-            If this property value is null (the default), then a randomly generated instance ID will be assigned automatically.
-            </remarks>
-            <value>The instance ID to assign.</value>
-        </member>
-        <member name="P:Microsoft.Azure.WebJobs.StartOrchestrationArgs.Input">
-            <summary>
-            Gets or sets the JSON-serializeable input data for the orchestrator function.
-            </summary>
-            <value>JSON-serializeable input value for the orchestrator function.</value>
-        </member>
-        <member name="T:Microsoft.Azure.WebJobs.ActivityTriggerAttribute">
-            <summary>
-            Trigger attribute used for durable activity functions.
-            </summary>
-        </member>
-        <member name="P:Microsoft.Azure.WebJobs.ActivityTriggerAttribute.Activity">
-            <summary>
-            Gets or sets the name of the activity function.
-            </summary>
-            <value>
-            The name of the activity function or <c>null</c> to use the function name.
-            </value>
-        </member>
-        <member name="T:Microsoft.Azure.WebJobs.ActorTriggerAttribute">
-            <summary>
-            Trigger attribute used for durable actor functions.
-            </summary>
-        </member>
-        <member name="P:Microsoft.Azure.WebJobs.ActorTriggerAttribute.ActorClassName">
-            <summary>
-            Gets or sets the name of the actor class.
-            </summary>
-            <remarks>
-            If not specified, the function name is used as the name of the actor class.
-            </remarks>
-            <value>
-            The name of the actor class or <c>null</c> to use the function name.
-            </value>
-        </member>
-        <member name="T:Microsoft.Azure.WebJobs.OrchestrationTriggerAttribute">
-            <summary>
-            Trigger attribute used for durable orchestrator functions.
-            </summary>
-        </member>
-        <member name="P:Microsoft.Azure.WebJobs.OrchestrationTriggerAttribute.Orchestration">
-            <summary>
-            Gets or sets the name of the orchestrator function.
-            </summary>
-            <remarks>
-            If not specified, the function name is used as the name of the orchestration.
-            </remarks>
-            <value>
-            The name of the orchestrator function or <c>null</c> to use the function name.
-            </value>
-        </member>
-    </members>
-</doc>
+<?xml version="1.0"?>
+<doc>
+    <assembly>
+        <name>Microsoft.Azure.WebJobs.Extensions.DurableTask</name>
+    </assembly>
+    <members>
+        <member name="T:Microsoft.Azure.WebJobs.ActorCurrentOperationStatus">
+            <summary>
+            Information about the current status of an operation executing on an actor.
+            Excludes potentially large data (such as the operation input content) so it can be read with low latency.
+            </summary>
+        </member>
+        <member name="P:Microsoft.Azure.WebJobs.ActorCurrentOperationStatus.Operation">
+            <summary>
+            The name of the operation.
+            </summary>
+        </member>
+        <member name="P:Microsoft.Azure.WebJobs.ActorCurrentOperationStatus.Id">
+            <summary>
+            The unique identifier for this operation.
+            </summary>
+        </member>
+        <member name="P:Microsoft.Azure.WebJobs.ActorCurrentOperationStatus.ParentInstanceId">
+            <summary>
+            The parent instance that called this operation.
+            </summary>
+        </member>
+        <member name="P:Microsoft.Azure.WebJobs.ActorCurrentOperationStatus.StartTime">
+            <summary>
+            The UTC time at which the actor started processing this operation.
+            </summary>
+        </member>
+        <member name="T:Microsoft.Azure.WebJobs.ActorId">
+            <summary>
+            A unique identifier for an actor, consisting of actor class and actor key.
+            </summary>
+        </member>
+        <member name="M:Microsoft.Azure.WebJobs.ActorId.#ctor(System.String,System.String)">
+            <summary>
+            Create an actor id for an actor.
+            </summary>
+            <param name="actorClass">The name of the actor class.</param>
+            <param name="actorKey">The actor key.</param>
+        </member>
+        <member name="P:Microsoft.Azure.WebJobs.ActorId.ActorClass">
+            <summary>
+            The name of the actor class.
+            </summary>
+        </member>
+        <member name="P:Microsoft.Azure.WebJobs.ActorId.ActorKey">
+            <summary>
+            The actor key. Uniquely identifies an actor among all instances of the same class.
+            </summary>
+        </member>
+        <member name="M:Microsoft.Azure.WebJobs.ActorId.ToString">
+            <inheritdoc/>
+        </member>
+        <member name="M:Microsoft.Azure.WebJobs.ActorId.Equals(System.Object)">
+            <inheritdoc/>
+        </member>
+        <member name="M:Microsoft.Azure.WebJobs.ActorId.Equals(Microsoft.Azure.WebJobs.ActorId)">
+            <inheritdoc/>
+        </member>
+        <member name="M:Microsoft.Azure.WebJobs.ActorId.GetHashCode">
+            <inheritdoc/>
+        </member>
+        <member name="M:Microsoft.Azure.WebJobs.ActorId.CompareTo(System.Object)">
+            <inheritdoc/>
+        </member>
+        <member name="T:Microsoft.Azure.WebJobs.ActorStateResponse`1">
+            <summary>
+            The response returned by <see cref="M:Microsoft.Azure.WebJobs.IDurableOrchestrationClient.ReadActorState``1(Microsoft.Azure.WebJobs.ActorId,System.String,System.String,Newtonsoft.Json.JsonSerializerSettings)"/>.
+            </summary>
+            <typeparam name="T">The JSON-serializable type of the actor.</typeparam>
+        </member>
+        <member name="P:Microsoft.Azure.WebJobs.ActorStateResponse`1.ActorExists">
+            <summary>
+            Whether this actor exists or not.
+            </summary>
+        </member>
+        <member name="P:Microsoft.Azure.WebJobs.ActorStateResponse`1.ActorState">
+            <summary>
+            The current state of the actor, if it exists, or default(<typeparamref name="T"/>) otherwise.
+            </summary>
+        </member>
+        <member name="T:Microsoft.Azure.WebJobs.Extensions.ActorStatus">
+            <summary>
+            Information about the current status of an actor. Excludes potentially large data
+            (such as the actor state, or the contents of the queue) so it can always be read with low latency.
+            </summary>
+        </member>
+        <member name="P:Microsoft.Azure.WebJobs.Extensions.ActorStatus.ActorExists">
+            <summary>
+            Whether this actor exists or not.
+            </summary>
+        </member>
+        <member name="P:Microsoft.Azure.WebJobs.Extensions.ActorStatus.QueueSize">
+            <summary>
+            The size of the queue, i.e. the number of operations that are waiting for the current operation to complete.
+            </summary>
+        </member>
+        <member name="P:Microsoft.Azure.WebJobs.Extensions.ActorStatus.LockedBy">
+            <summary>
+            The instance id of the orchestration that currently holds the lock of this actor.
+            </summary>
+        </member>
+        <member name="P:Microsoft.Azure.WebJobs.Extensions.ActorStatus.CurrentOperation">
+            <summary>
+            The operation that is currently executing on this actor.
+            </summary>
+        </member>
+        <member name="T:Microsoft.Azure.WebJobs.Extensions.DurableTask.RequestMessage">
+            <summary>
+            A message that represents an operation request or a lock request.
+            </summary>
+        </member>
+        <member name="P:Microsoft.Azure.WebJobs.Extensions.DurableTask.RequestMessage.Operation">
+            <summary>
+            The name of the operation being called (if this is an operation message) or <c>null</c>
+            (if this is a lock request).
+            </summary>
+        </member>
+        <member name="P:Microsoft.Azure.WebJobs.Extensions.DurableTask.RequestMessage.IsSignal">
+            <summary>
+            Whether or not this is a one-way message.
+            </summary>
+        </member>
+        <member name="P:Microsoft.Azure.WebJobs.Extensions.DurableTask.RequestMessage.Content">
+            <summary>
+            The content the operation was called with.
+            </summary>
+        </member>
+        <member name="P:Microsoft.Azure.WebJobs.Extensions.DurableTask.RequestMessage.Id">
+            <summary>
+            A unique identifier for this operation.
+            </summary>
+        </member>
+        <member name="P:Microsoft.Azure.WebJobs.Extensions.DurableTask.RequestMessage.ParentInstanceId">
+            <summary>
+            The parent instance that called this operation.
+            </summary>
+        </member>
+        <member name="P:Microsoft.Azure.WebJobs.Extensions.DurableTask.RequestMessage.LockSet">
+            <summary>
+            For lock requests, the set of locks being acquired. Is sorted,
+            contains at least one element, and has no repetitions.
+            </summary>
+        </member>
+        <member name="P:Microsoft.Azure.WebJobs.Extensions.DurableTask.RequestMessage.Position">
+            <summary>
+            For lock requests involving multiple locks, the message number.
+            </summary>
+        </member>
+        <member name="T:Microsoft.Azure.WebJobs.Extensions.DurableTask.SchedulerState">
+            <summary>
+            The persisted state of an actor scheduler, as handed forward between ContinueAsNew instances.
+            </summary>
+        </member>
+        <member name="P:Microsoft.Azure.WebJobs.Extensions.DurableTask.SchedulerState.ActorExists">
+            <summary>
+            Whether this actor exists or not.
+            </summary>
+        </member>
+        <member name="P:Microsoft.Azure.WebJobs.Extensions.DurableTask.SchedulerState.ActorState">
+            <summary>
+            The serialized actor state. This can be stale while CurrentStateView != null.
+            </summary>
+        </member>
+        <member name="P:Microsoft.Azure.WebJobs.Extensions.DurableTask.SchedulerState.Queue">
+            <summary>
+            The queue of waiting operations, or null if none.
+            </summary>
+        </member>
+        <member name="P:Microsoft.Azure.WebJobs.Extensions.DurableTask.SchedulerState.LockedBy">
+            <summary>
+            The instance id of the orchestration that currently holds the lock of this actor.
+            </summary>
+        </member>
+        <member name="T:Microsoft.Azure.WebJobs.Extensions.DurableTask.TypedStateView`1">
+            <summary>
+            ephemeral, typed view of the state of the actor, for use by applications in deserialized form.
+            </summary>
+            <typeparam name="T">the type of the state.</typeparam>
+        </member>
+        <member name="T:Microsoft.Azure.WebJobs.Extensions.DurableTask.DurableActivityContext">
+            <summary>
+            The default parameter type for activity functions.
+            </summary>
+        </member>
+        <member name="P:Microsoft.Azure.WebJobs.Extensions.DurableTask.DurableActivityContext.Microsoft#Azure#WebJobs#IDurableActivityContext#InstanceId">
+            <inheritdoc />
+        </member>
+        <member name="M:Microsoft.Azure.WebJobs.Extensions.DurableTask.DurableActivityContext.GetRawInput">
+            <summary>
+            Returns the input of the task activity in its raw JSON string value.
+            </summary>
+            <returns>
+            The raw JSON-formatted activity input as a string value.
+            </returns>
+        </member>
+        <member name="M:Microsoft.Azure.WebJobs.Extensions.DurableTask.DurableActivityContext.GetInputAsJson">
+            <summary>
+            Gets the input of the current activity function instance as a <c>JToken</c>.
+            </summary>
+            <returns>
+            The parsed <c>JToken</c> representation of the activity input.
+            </returns>
+        </member>
+        <member name="M:Microsoft.Azure.WebJobs.Extensions.DurableTask.DurableActivityContext.Microsoft#Azure#WebJobs#IDurableActivityContext#GetInput``1">
+            <inheritdoc />
+        </member>
+        <member name="M:Microsoft.Azure.WebJobs.Extensions.DurableTask.DurableActivityContext.SetOutput(System.Object)">
+            <summary>
+            Sets the JSON-serializeable output of the activity function.
+            </summary>
+            <remarks>
+            If this method is not called explicitly, the return value of the activity function is used as the output.
+            </remarks>
+            <param name="output">
+            The JSON-serializeable value to use as the activity function output.
+            </param>
+        </member>
+        <member name="T:Microsoft.Azure.WebJobs.Extensions.DurableTask.DurableActorContext">
+            <summary>
+            Context object passed to application code executing actor operations.
+            </summary>
+        </member>
+        <member name="T:Microsoft.Azure.WebJobs.Extensions.DurableTask.DurableCommonContext">
+            <summary>
+            Common functionality used by both <see cref="T:Microsoft.Azure.WebJobs.Extensions.DurableTask.DurableOrchestrationContext"/>
+            and <see cref="T:Microsoft.Azure.WebJobs.Extensions.DurableTask.DurableActorContext"/>.
+            </summary>
+        </member>
+        <member name="P:Microsoft.Azure.WebJobs.Extensions.DurableTask.DurableCommonContext.Microsoft#Azure#WebJobs#IDeterministicExecutionContext#CurrentUtcDateTime">
+            <inheritdoc/>
+        </member>
+        <member name="P:Microsoft.Azure.WebJobs.Extensions.DurableTask.DurableCommonContext.Microsoft#Azure#WebJobs#IDeterministicExecutionContext#IsReplaying">
+            <inheritdoc/>
+        </member>
+        <member name="M:Microsoft.Azure.WebJobs.Extensions.DurableTask.DurableCommonContext.Microsoft#Azure#WebJobs#IDeterministicExecutionContext#CallActivityAsync``1(System.String,System.Object)">
+            <inheritdoc />
+        </member>
+        <member name="M:Microsoft.Azure.WebJobs.Extensions.DurableTask.DurableCommonContext.Microsoft#Azure#WebJobs#IDeterministicExecutionContext#CallActivityWithRetryAsync``1(System.String,Microsoft.Azure.WebJobs.RetryOptions,System.Object)">
+            <inheritdoc />
+        </member>
+        <member name="M:Microsoft.Azure.WebJobs.Extensions.DurableTask.DurableCommonContext.Microsoft#Azure#WebJobs#IDeterministicExecutionContext#IsLocked(System.Collections.Generic.IReadOnlyList{Microsoft.Azure.WebJobs.ActorId}@)">
+            <inheritdoc/>
+        </member>
+        <member name="M:Microsoft.Azure.WebJobs.Extensions.DurableTask.DurableCommonContext.Microsoft#Azure#WebJobs#IDeterministicExecutionContext#NewGuid">
+            <inheritdoc/>
+        </member>
+        <member name="M:Microsoft.Azure.WebJobs.Extensions.DurableTask.DurableCommonContext.Microsoft#Azure#WebJobs#IDeterministicExecutionContext#SignalActor(Microsoft.Azure.WebJobs.ActorId,System.String,System.Object)">
+            <inheritdoc/>
+        </member>
+        <member name="M:Microsoft.Azure.WebJobs.Extensions.DurableTask.DurableCommonContext.Microsoft#Azure#WebJobs#IDeterministicExecutionContext#StartNewOrchestration(System.String,System.Object,System.String)">
+            <inheritdoc/>
+        </member>
+        <member name="T:Microsoft.Azure.WebJobs.Extensions.DurableTask.DurableOrchestrationClient">
+            <summary>
+            Client for starting, querying, terminating, and raising events to orchestration instances.
+            </summary>
+        </member>
+        <member name="P:Microsoft.Azure.WebJobs.Extensions.DurableTask.DurableOrchestrationClient.Microsoft#Azure#WebJobs#IDurableOrchestrationClient#TaskHubName">
+            <inheritdoc />
+        </member>
+        <member name="M:Microsoft.Azure.WebJobs.Extensions.DurableTask.DurableOrchestrationClient.Microsoft#Azure#WebJobs#IDurableOrchestrationClient#CreateCheckStatusResponse(System.Net.Http.HttpRequestMessage,System.String)">
+            <inheritdoc />
+        </member>
+        <member name="M:Microsoft.Azure.WebJobs.Extensions.DurableTask.DurableOrchestrationClient.Microsoft#Azure#WebJobs#IDurableOrchestrationClient#CreateHttpManagementPayload(System.String)">
+            <inheritdoc />
+        </member>
+        <member name="M:Microsoft.Azure.WebJobs.Extensions.DurableTask.DurableOrchestrationClient.Microsoft#Azure#WebJobs#IDurableOrchestrationClient#WaitForCompletionOrCreateCheckStatusResponseAsync(System.Net.Http.HttpRequestMessage,System.String,System.TimeSpan,System.TimeSpan)">
+            <inheritdoc />
+        </member>
+        <member name="M:Microsoft.Azure.WebJobs.Extensions.DurableTask.DurableOrchestrationClient.Microsoft#Azure#WebJobs#IDurableOrchestrationClient#StartNewAsync(System.String,System.String,System.Object)">
+            <inheritdoc />
+        </member>
+        <member name="M:Microsoft.Azure.WebJobs.Extensions.DurableTask.DurableOrchestrationClient.Microsoft#Azure#WebJobs#IDurableOrchestrationClient#RaiseEventAsync(System.String,System.String,System.Object)">
+            <inheritdoc />
+        </member>
+        <member name="M:Microsoft.Azure.WebJobs.Extensions.DurableTask.DurableOrchestrationClient.Microsoft#Azure#WebJobs#IDurableOrchestrationClient#RaiseEventAsync(System.String,System.String,System.String,System.Object,System.String)">
+            <inheritdoc />
+        </member>
+        <member name="M:Microsoft.Azure.WebJobs.Extensions.DurableTask.DurableOrchestrationClient.Microsoft#Azure#WebJobs#IDurableOrchestrationClient#SignalActor(Microsoft.Azure.WebJobs.ActorId,System.String,System.Object,System.String,System.String)">
+            <inheritdoc />
+        </member>
+        <member name="M:Microsoft.Azure.WebJobs.Extensions.DurableTask.DurableOrchestrationClient.Microsoft#Azure#WebJobs#IDurableOrchestrationClient#TerminateAsync(System.String,System.String)">
+            <inheritdoc />
+        </member>
+        <member name="M:Microsoft.Azure.WebJobs.Extensions.DurableTask.DurableOrchestrationClient.Microsoft#Azure#WebJobs#IDurableOrchestrationClient#RewindAsync(System.String,System.String)">
+            <inheritdoc />
+        </member>
+        <member name="M:Microsoft.Azure.WebJobs.Extensions.DurableTask.DurableOrchestrationClient.Microsoft#Azure#WebJobs#IDurableOrchestrationClient#GetStatusAsync(System.String,System.Boolean,System.Boolean,System.Boolean)">
+            <inheritdoc />
+        </member>
+        <member name="M:Microsoft.Azure.WebJobs.Extensions.DurableTask.DurableOrchestrationClient.Microsoft#Azure#WebJobs#IDurableOrchestrationClient#GetStatusAsync(System.Threading.CancellationToken)">
+            <inheritdoc />
+        </member>
+        <member name="M:Microsoft.Azure.WebJobs.Extensions.DurableTask.DurableOrchestrationClient.Microsoft#Azure#WebJobs#IDurableOrchestrationClient#GetStatusAsync(System.DateTime,System.Nullable{System.DateTime},System.Collections.Generic.IEnumerable{Microsoft.Azure.WebJobs.OrchestrationRuntimeStatus},System.Threading.CancellationToken)">
+            <inheritdoc />
+        </member>
+        <member name="M:Microsoft.Azure.WebJobs.Extensions.DurableTask.DurableOrchestrationClient.Microsoft#Azure#WebJobs#IDurableOrchestrationClient#PurgeInstanceHistoryAsync(System.String)">
+            <inheritdoc />
+        </member>
+        <member name="M:Microsoft.Azure.WebJobs.Extensions.DurableTask.DurableOrchestrationClient.Microsoft#Azure#WebJobs#IDurableOrchestrationClient#PurgeInstanceHistoryAsync(System.DateTime,System.Nullable{System.DateTime},System.Collections.Generic.IEnumerable{DurableTask.Core.OrchestrationStatus})">
+            <inheritdoc />
+        </member>
+        <member name="M:Microsoft.Azure.WebJobs.Extensions.DurableTask.DurableOrchestrationClient.Microsoft#Azure#WebJobs#IDurableOrchestrationClient#GetStatusAsync(Microsoft.Azure.WebJobs.Extensions.DurableTask.OrchestrationStatusQueryCondition,System.Threading.CancellationToken)">
+            <inheritdoc />
+        </member>
+        <member name="T:Microsoft.Azure.WebJobs.Extensions.DurableTask.DurableOrchestrationContext">
+            <summary>
+            Parameter data for orchestration bindings that can be used to schedule function-based activities.
+            </summary>
+        </member>
+        <member name="P:Microsoft.Azure.WebJobs.Extensions.DurableTask.DurableOrchestrationContext.Microsoft#Azure#WebJobs#IDurableOrchestrationContext#InstanceId">
+            <inheritdoc />
+        </member>
+        <member name="P:Microsoft.Azure.WebJobs.Extensions.DurableTask.DurableOrchestrationContext.Microsoft#Azure#WebJobs#IDurableOrchestrationContext#ParentInstanceId">
+            <inheritdoc />
+        </member>
+        <member name="M:Microsoft.Azure.WebJobs.Extensions.DurableTask.DurableOrchestrationContext.GetRawInput">
+            <summary>
+            Returns the orchestrator function input as a raw JSON string value.
+            </summary>
+            <returns>
+            The raw JSON-formatted orchestrator function input.
+            </returns>
+        </member>
+        <member name="M:Microsoft.Azure.WebJobs.Extensions.DurableTask.DurableOrchestrationContext.GetInputAsJson">
+            <summary>
+            Gets the input of the current orchestrator function instance as a <c>JToken</c>.
+            </summary>
+            <returns>
+            The parsed <c>JToken</c> representation of the orchestrator function input.
+            </returns>
+        </member>
+        <member name="M:Microsoft.Azure.WebJobs.Extensions.DurableTask.DurableOrchestrationContext.Microsoft#Azure#WebJobs#IDurableOrchestrationContext#GetInput``1">
+            <inheritdoc />
+        </member>
+        <member name="M:Microsoft.Azure.WebJobs.Extensions.DurableTask.DurableOrchestrationContext.SetOutput(System.Object)">
+            <summary>
+            Sets the JSON-serializeable output of the current orchestrator function.
+            </summary>
+            <remarks>
+            If this method is not called explicitly, the return value of the orchestrator function is used as the output.
+            </remarks>
+            <param name="output">The JSON-serializeable value to use as the orchestrator function output.</param>
+        </member>
+        <member name="M:Microsoft.Azure.WebJobs.Extensions.DurableTask.DurableOrchestrationContext.Microsoft#Azure#WebJobs#IDurableOrchestrationContext#SetCustomStatus(System.Object)">
+            <inheritdoc />
+        </member>
+        <member name="M:Microsoft.Azure.WebJobs.Extensions.DurableTask.DurableOrchestrationContext.Microsoft#Azure#WebJobs#IInterleavingContext#CallSubOrchestratorAsync``1(System.String,System.String,System.Object)">
+            <inheritdoc />
+        </member>
+        <member name="M:Microsoft.Azure.WebJobs.Extensions.DurableTask.DurableOrchestrationContext.Microsoft#Azure#WebJobs#IInterleavingContext#CallSubOrchestratorWithRetryAsync``1(System.String,Microsoft.Azure.WebJobs.RetryOptions,System.String,System.Object)">
+            <inheritdoc />
+        </member>
+        <member name="M:Microsoft.Azure.WebJobs.Extensions.DurableTask.DurableOrchestrationContext.Microsoft#Azure#WebJobs#IInterleavingContext#CreateTimer``1(System.DateTime,``0,System.Threading.CancellationToken)">
+            <inheritdoc />
+        </member>
+        <member name="M:Microsoft.Azure.WebJobs.Extensions.DurableTask.DurableOrchestrationContext.Microsoft#Azure#WebJobs#IInterleavingContext#WaitForExternalEvent``1(System.String)">
+            <inheritdoc />
+        </member>
+        <member name="M:Microsoft.Azure.WebJobs.Extensions.DurableTask.DurableOrchestrationContext.Microsoft#Azure#WebJobs#IInterleavingContext#WaitForExternalEvent``1(System.String,System.TimeSpan)">
+            <inheritdoc/>
+        </member>
+        <member name="M:Microsoft.Azure.WebJobs.Extensions.DurableTask.DurableOrchestrationContext.Microsoft#Azure#WebJobs#IInterleavingContext#WaitForExternalEvent``1(System.String,System.TimeSpan,``0)">
+            <inheritdoc/>
+        </member>
+        <member name="M:Microsoft.Azure.WebJobs.Extensions.DurableTask.DurableOrchestrationContext.Microsoft#Azure#WebJobs#IDurableOrchestrationContext#ContinueAsNew(System.Object)">
+            <inheritdoc />
+        </member>
+        <member name="M:Microsoft.Azure.WebJobs.Extensions.DurableTask.DurableOrchestrationContext.Microsoft#Azure#WebJobs#IInterleavingContext#CallActorAsync``1(Microsoft.Azure.WebJobs.ActorId,System.String,System.Object)">
+            <inheritdoc/>
+        </member>
+        <member name="M:Microsoft.Azure.WebJobs.Extensions.DurableTask.DurableOrchestrationContext.Microsoft#Azure#WebJobs#IInterleavingContext#CallActorAsync(Microsoft.Azure.WebJobs.ActorId,System.String,System.Object)">
+            <inheritdoc/>
+        </member>
+        <member name="M:Microsoft.Azure.WebJobs.Extensions.DurableTask.DurableOrchestrationContext.Microsoft#Azure#WebJobs#IInterleavingContext#LockAsync(Microsoft.Azure.WebJobs.ActorId[])">
+            <inheritdoc/>
+        </member>
+        <member name="T:Microsoft.Azure.WebJobs.Extensions.DurableTask.DurableTaskExtension">
+            <summary>
+            Configuration for the Durable Functions extension.
+            </summary>
+        </member>
+        <member name="M:Microsoft.Azure.WebJobs.Extensions.DurableTask.DurableTaskExtension.#ctor(Microsoft.Extensions.Options.IOptions{Microsoft.Azure.WebJobs.Extensions.DurableTask.DurableTaskOptions},Microsoft.Extensions.Logging.ILoggerFactory,Microsoft.Azure.WebJobs.INameResolver,Microsoft.Azure.WebJobs.Extensions.DurableTask.IOrchestrationServiceFactory)">
+            <summary>
+            Initializes a new instance of the <see cref="T:Microsoft.Azure.WebJobs.Extensions.DurableTask.DurableTaskExtension"/>.
+            </summary>
+            <param name="options">The configuration options for this extension.</param>
+            <param name="loggerFactory">The logger factory used for extension-specific logging and orchestration tracking.</param>
+            <param name="nameResolver">The name resolver to use for looking up application settings.</param>
+            <param name="orchestrationServiceFactory">The factory used to create orchestration service based on the configured storage provider.</param>
+        </member>
+        <member name="M:Microsoft.Azure.WebJobs.Extensions.DurableTask.DurableTaskExtension.Microsoft#Azure#WebJobs#Host#Config#IExtensionConfigProvider#Initialize(Microsoft.Azure.WebJobs.Host.Config.ExtensionConfigContext)">
+            <summary>
+            Internal initialization call from the WebJobs host.
+            </summary>
+            <param name="context">Extension context provided by WebJobs.</param>
+        </member>
+        <member name="M:Microsoft.Azure.WebJobs.Extensions.DurableTask.DurableTaskExtension.DeleteTaskHubAsync">
+            <summary>
+            Deletes all data stored in the current task hub.
+            </summary>
+            <returns>A task representing the async delete operation.</returns>
+        </member>
+        <member name="M:Microsoft.Azure.WebJobs.Extensions.DurableTask.DurableTaskExtension.DurableTask#Core#INameVersionObjectManager{DurableTask#Core#TaskOrchestration}#Add(DurableTask.Core.ObjectCreator{DurableTask.Core.TaskOrchestration})">
+            <summary>
+            Called by the Durable Task Framework: Not used.
+            </summary>
+            <param name="creator">This parameter is not used.</param>
+        </member>
+        <member name="M:Microsoft.Azure.WebJobs.Extensions.DurableTask.DurableTaskExtension.DurableTask#Core#INameVersionObjectManager{DurableTask#Core#TaskOrchestration}#GetObject(System.String,System.String)">
+            <summary>
+            Called by the Durable Task Framework: Returns the specified <see cref="T:DurableTask.Core.TaskOrchestration"/>.
+            </summary>
+            <param name="name">The name of the orchestration to return.</param>
+            <param name="version">Not used.</param>
+            <returns>An orchestration shim that delegates execution to an orchestrator function.</returns>
+        </member>
+        <member name="M:Microsoft.Azure.WebJobs.Extensions.DurableTask.DurableTaskExtension.DurableTask#Core#INameVersionObjectManager{DurableTask#Core#TaskActivity}#Add(DurableTask.Core.ObjectCreator{DurableTask.Core.TaskActivity})">
+            <summary>
+            Called by the durable task framework: Not used.
+            </summary>
+            <param name="creator">This parameter is not used.</param>
+        </member>
+        <member name="M:Microsoft.Azure.WebJobs.Extensions.DurableTask.DurableTaskExtension.DurableTask#Core#INameVersionObjectManager{DurableTask#Core#TaskActivity}#GetObject(System.String,System.String)">
+            <summary>
+            Called by the Durable Task Framework: Returns the specified <see cref="T:DurableTask.Core.TaskActivity"/>.
+            </summary>
+            <param name="name">The name of the activity to return.</param>
+            <param name="version">Not used.</param>
+            <returns>An activity shim that delegates execution to an activity function.</returns>
+        </member>
+        <member name="M:Microsoft.Azure.WebJobs.Extensions.DurableTask.DurableTaskExtension.GetClient(Microsoft.Azure.WebJobs.OrchestrationClientAttribute)">
+            <summary>
+            Gets a <see cref="T:Microsoft.Azure.WebJobs.Extensions.DurableTask.DurableOrchestrationClient"/> using configuration from a <see cref="T:Microsoft.Azure.WebJobs.OrchestrationClientAttribute"/> instance.
+            </summary>
+            <param name="attribute">The attribute containing the client configuration parameters.</param>
+            <returns>Returns a <see cref="T:Microsoft.Azure.WebJobs.Extensions.DurableTask.DurableOrchestrationClient"/> instance. The returned instance may be a cached instance.</returns>
+        </member>
+        <member name="M:Microsoft.Azure.WebJobs.Extensions.DurableTask.DurableTaskExtension.Microsoft#Azure#WebJobs#IAsyncConverter{System#Net#Http#HttpRequestMessage,System#Net#Http#HttpResponseMessage}#ConvertAsync(System.Net.Http.HttpRequestMessage,System.Threading.CancellationToken)">
+            <inheritdoc/>
+        </member>
+        <member name="T:Microsoft.Azure.WebJobs.Extensions.DurableTask.DurableTaskJobHostConfigurationExtensions">
+            <summary>
+            Extension for registering a Durable Functions configuration with <c>JobHostConfiguration</c>.
+            </summary>
+        </member>
+        <member name="M:Microsoft.Azure.WebJobs.Extensions.DurableTask.DurableTaskJobHostConfigurationExtensions.AddDurableTask(Microsoft.Azure.WebJobs.IWebJobsBuilder)">
+            <summary>
+            Adds the Durable Task extension to the provided <see cref="T:Microsoft.Azure.WebJobs.IWebJobsBuilder"/>.
+            </summary>
+            <param name="builder">The <see cref="T:Microsoft.Azure.WebJobs.IWebJobsBuilder"/> to configure.</param>
+            <returns>Returns the provided <see cref="T:Microsoft.Azure.WebJobs.IWebJobsBuilder"/>.</returns>
+        </member>
+        <member name="M:Microsoft.Azure.WebJobs.Extensions.DurableTask.DurableTaskJobHostConfigurationExtensions.AddDurableTask(Microsoft.Azure.WebJobs.IWebJobsBuilder,Microsoft.Extensions.Options.IOptions{Microsoft.Azure.WebJobs.Extensions.DurableTask.DurableTaskOptions})">
+            <summary>
+            Adds the Durable Task extension to the provided <see cref="T:Microsoft.Azure.WebJobs.IWebJobsBuilder"/>.
+            </summary>
+            <param name="builder">The <see cref="T:Microsoft.Azure.WebJobs.IWebJobsBuilder"/> to configure.</param>
+            <param name="options">The configuration options for this extension.</param>
+            <returns>Returns the provided <see cref="T:Microsoft.Azure.WebJobs.IWebJobsBuilder"/>.</returns>
+        </member>
+        <member name="M:Microsoft.Azure.WebJobs.Extensions.DurableTask.DurableTaskJobHostConfigurationExtensions.AddDurableTask(Microsoft.Azure.WebJobs.IWebJobsBuilder,System.Action{Microsoft.Azure.WebJobs.Extensions.DurableTask.DurableTaskOptions})">
+            <summary>
+            Adds the Durable Task extension to the provided <see cref="T:Microsoft.Azure.WebJobs.IWebJobsBuilder"/>.
+            </summary>
+            <param name="builder">The <see cref="T:Microsoft.Azure.WebJobs.IWebJobsBuilder"/> to configure.</param>
+            <param name="configure">An <see cref="T:System.Action`1"/> to configure the provided <see cref="T:Microsoft.Azure.WebJobs.Extensions.DurableTask.DurableTaskOptions"/>.</param>
+            <returns>Returns the modified <paramref name="builder"/> object.</returns>
+        </member>
+        <member name="T:Microsoft.Azure.WebJobs.Extensions.DurableTask.EtwEventSource">
+            <summary>
+            ETW Event Provider for the WebJobs.Extensions.DurableTask extension.
+            </summary>
+        </member>
+        <member name="T:Microsoft.Azure.WebJobs.Extensions.DurableTask.FunctionType">
+            <summary>
+            The type of a function.
+            </summary>
+        </member>
+        <member name="T:Microsoft.Azure.WebJobs.Extensions.DurableTask.GuidManager">
+            <summary>
+            Class for creating deterministic <see cref="T:System.Guid"/>.
+            </summary>
+        </member>
+        <member name="T:Microsoft.Azure.WebJobs.Extensions.DurableTask.HttpCreationPayload">
+            <summary>
+            Data structure containing orchestration instance creation HTTP endpoints.
+            </summary>
+        </member>
+        <member name="P:Microsoft.Azure.WebJobs.Extensions.DurableTask.HttpCreationPayload.CreateNewInstancePostUri">
+            <summary>
+            Gets the HTTP POST orchestration instance creation endpoint URL.
+            </summary>
+            <value>
+            The HTTP URL for creating a new orchestration instance.
+            </value>
+        </member>
+        <member name="P:Microsoft.Azure.WebJobs.Extensions.DurableTask.HttpCreationPayload.CreateAndWaitOnNewInstancePostUri">
+            <summary>
+            Gets the HTTP POST orchestration instance create-and-wait endpoint URL.
+            </summary>
+            <value>
+            The HTTP URL for creating a new orchestration instance and waiting on its completion.
+            </value>
+        </member>
+        <member name="T:Microsoft.Azure.WebJobs.Extensions.DurableTask.HttpManagementPayload">
+            <summary>
+            Data structure containing status, terminate and send external event HTTP endpoints.
+            </summary>
+        </member>
+        <member name="P:Microsoft.Azure.WebJobs.Extensions.DurableTask.HttpManagementPayload.Id">
+            <summary>
+            Gets the ID of the orchestration instance.
+            </summary>
+            <value>
+            The ID of the orchestration instance.
+            </value>
+        </member>
+        <member name="P:Microsoft.Azure.WebJobs.Extensions.DurableTask.HttpManagementPayload.StatusQueryGetUri">
+            <summary>
+            Gets the HTTP GET status query endpoint URL.
+            </summary>
+            <value>
+            The HTTP URL for fetching the instance status.
+            </value>
+        </member>
+        <member name="P:Microsoft.Azure.WebJobs.Extensions.DurableTask.HttpManagementPayload.SendEventPostUri">
+            <summary>
+            Gets the HTTP POST external event sending endpoint URL.
+            </summary>
+            <value>
+            The HTTP URL for posting external event notifications.
+            </value>
+        </member>
+        <member name="P:Microsoft.Azure.WebJobs.Extensions.DurableTask.HttpManagementPayload.TerminatePostUri">
+            <summary>
+            Gets the HTTP POST instance termination endpoint.
+            </summary>
+            <value>
+            The HTTP URL for posting instance termination commands.
+            </value>
+        </member>
+        <member name="P:Microsoft.Azure.WebJobs.Extensions.DurableTask.HttpManagementPayload.RewindPostUri">
+            <summary>
+            Gets the HTTP POST instance rewind endpoint.
+            </summary>
+            <value>
+            The HTTP URL for rewinding orchestration instances.
+            </value>
+        </member>
+        <member name="P:Microsoft.Azure.WebJobs.Extensions.DurableTask.HttpManagementPayload.PurgeHistoryDeleteUri">
+            <summary>
+            Gets the HTTP DELETE purge instance history by instance ID endpoint.
+            </summary>
+            <value>
+            The HTTP URL for purging instance history by instance ID.
+            </value>
+        </member>
+        <member name="T:Microsoft.Azure.WebJobs.Extensions.DurableTask.IConnectionStringResolver">
+            <summary>
+            Interface defining methods to resolve connection strings.
+            </summary>
+        </member>
+        <member name="M:Microsoft.Azure.WebJobs.Extensions.DurableTask.IConnectionStringResolver.Resolve(System.String)">
+            <summary>
+            Looks up a connection string value given a name.
+            </summary>
+            <param name="connectionStringName">The name of the connection string.</param>
+            <returns>Returns the resolved connection string value.</returns>
+        </member>
+        <member name="T:Microsoft.Azure.WebJobs.Extensions.DurableTask.ILifeCycleNotificationHelper">
+            <summary>
+            Interface defining methods to life cycle notifications.
+            </summary>
+        </member>
+        <member name="M:Microsoft.Azure.WebJobs.Extensions.DurableTask.ILifeCycleNotificationHelper.OrchestratorStartingAsync(System.String,System.String,System.String,System.Boolean)">
+            <summary>
+            The orchestrator was starting.
+            </summary>
+            <param name="hubName">The name of the task hub.</param>
+            <param name="functionName">The name of the orchestrator function to call.</param>
+            <param name="instanceId">The ID to use for the orchestration instance.</param>
+            <param name="isReplay">The orchestrator function is currently replaying itself.</param>
+            <returns>A task that completes when the lifecycle notification message has been sent.</returns>
+        </member>
+        <member name="M:Microsoft.Azure.WebJobs.Extensions.DurableTask.ILifeCycleNotificationHelper.OrchestratorCompletedAsync(System.String,System.String,System.String,System.Boolean,System.Boolean)">
+            <summary>
+            The orchestrator was completed.
+            </summary>
+            <param name="hubName">The name of the task hub.</param>
+            <param name="functionName">The name of the orchestrator function to call.</param>
+            <param name="instanceId">The ID to use for the orchestration instance.</param>
+            <param name="continuedAsNew">The orchestration completed with ContinueAsNew as is in the process of restarting.</param>
+            <param name="isReplay">The orchestrator function is currently replaying itself.</param>
+            <returns>A task that completes when the lifecycle notification message has been sent.</returns>
+        </member>
+        <member name="M:Microsoft.Azure.WebJobs.Extensions.DurableTask.ILifeCycleNotificationHelper.OrchestratorFailedAsync(System.String,System.String,System.String,System.String,System.Boolean)">
+            <summary>
+            The orchestrator was failed.
+            </summary>
+            <param name="hubName">The name of the task hub.</param>
+            <param name="functionName">The name of the orchestrator function to call.</param>
+            <param name="instanceId">The ID to use for the orchestration instance.</param>
+            <param name="reason">Additional data associated with the tracking event.</param>
+            <param name="isReplay">The orchestrator function is currently replaying itself.</param>
+            <returns>A task that completes when the lifecycle notification message has been sent.</returns>
+        </member>
+        <member name="M:Microsoft.Azure.WebJobs.Extensions.DurableTask.ILifeCycleNotificationHelper.OrchestratorTerminatedAsync(System.String,System.String,System.String,System.String)">
+            <summary>
+            The orchestrator was terminated.
+            </summary>
+            <param name="hubName">The name of the task hub.</param>
+            <param name="functionName">The name of the orchestrator function to call.</param>
+            <param name="instanceId">The ID to use for the orchestration instance.</param>
+            <param name="reason">Additional data associated with the tracking event.</param>
+            <returns>A task that completes when the lifecycle notification message has been sent.</returns>
+        </member>
+        <member name="T:Microsoft.Azure.WebJobs.Extensions.DurableTask.IOrchestrationServiceFactory">
+            <summary>
+            Interface defining methods to build orchestration services and orchestration service clients.
+            </summary>
+        </member>
+        <member name="M:Microsoft.Azure.WebJobs.Extensions.DurableTask.IOrchestrationServiceFactory.GetOrchestrationService">
+            <summary>
+            Creates or retrieves a cached orchestration service to be used throughout the extension.
+            </summary>
+            <returns>An orchestration service to be used by the Durable Task Extension.</returns>
+        </member>
+        <member name="M:Microsoft.Azure.WebJobs.Extensions.DurableTask.IOrchestrationServiceFactory.GetOrchestrationClient(Microsoft.Azure.WebJobs.OrchestrationClientAttribute)">
+            <summary>
+            Creates or retrieves a cached orchestration service client to be used in a given function execution.
+            </summary>
+            <param name="attribute">An orchestration client attribute with parameters for the orchestration client.</param>
+            <returns>An orchestration service client to be used by a function.</returns>
+        </member>
+        <member name="T:Microsoft.Azure.WebJobs.Extensions.DurableTask.TaskActivityShim">
+            <summary>
+            Task activity implementation which delegates the implementation to a function.
+            </summary>
+        </member>
+        <member name="T:Microsoft.Azure.WebJobs.Extensions.DurableTask.TaskActorShim">
+            <summary>
+            Implements the actor scheduler as a looping orchestration.
+            There is one such orchestration per actor.
+            The orchestration terminates if the actor is deleted and idle.
+            The orchestration calls ContinueAsNew when it is idle, but not deleted.
+            </summary>
+        </member>
+        <member name="T:Microsoft.Azure.WebJobs.Extensions.DurableTask.TaskCommonShim">
+            <summary>
+            Common functionality of <see cref="T:Microsoft.Azure.WebJobs.Extensions.DurableTask.TaskActorShim"/> and <see cref="T:Microsoft.Azure.WebJobs.Extensions.DurableTask.TaskOrchestrationShim"/>.
+            </summary>
+        </member>
+        <member name="T:Microsoft.Azure.WebJobs.Extensions.DurableTask.TaskOrchestrationShim">
+            <summary>
+            Task orchestration implementation which delegates the orchestration implementation to a function.
+            </summary>
+        </member>
+        <member name="M:Microsoft.Azure.WebJobs.Extensions.DurableTask.MessagePayloadDataConverter.Serialize(System.Object)">
+            <summary>
+            JSON-serializes the specified object.
+            </summary>
+        </member>
+        <member name="M:Microsoft.Azure.WebJobs.Extensions.DurableTask.MessagePayloadDataConverter.Serialize(System.Object,System.Int32)">
+            <summary>
+            JSON-serializes the specified object and throws a <see cref="T:System.ArgumentException"/> if the
+            resulting JSON exceeds the maximum size specified by <paramref name="maxSizeInKB"/>.
+            </summary>
+        </member>
+        <member name="T:Microsoft.Azure.WebJobs.Extensions.DurableTask.Options.AzureStorageOptions">
+            <summary>
+            Configuration options for the Azure Storage storage provider.
+            </summary>
+        </member>
+        <member name="P:Microsoft.Azure.WebJobs.Extensions.DurableTask.Options.AzureStorageOptions.ControlQueueBatchSize">
+            <summary>
+            Gets or sets the number of messages to pull from the control queue at a time.
+            </summary>
+            <remarks>
+            Messages pulled from the control queue are buffered in memory until the internal
+            dispatcher is ready to process them.
+            </remarks>
+            <value>A positive integer configured by the host. The default value is <c>32</c>.</value>
+        </member>
+        <member name="P:Microsoft.Azure.WebJobs.Extensions.DurableTask.Options.AzureStorageOptions.PartitionCount">
+            <summary>
+            Gets or sets the partition count for the control queue.
+            </summary>
+            <remarks>
+            Increasing the number of partitions will increase the number of workers
+            that can concurrently execute orchestrator functions. However, increasing
+            the partition count can also increase the amount of load placed on the storage
+            account and on the thread pool if the number of workers is smaller than the
+            number of partitions.
+            </remarks>
+            <value>A positive integer between 1 and 16. The default value is <c>4</c>.</value>
+        </member>
+        <member name="P:Microsoft.Azure.WebJobs.Extensions.DurableTask.Options.AzureStorageOptions.ControlQueueVisibilityTimeout">
+            <summary>
+            Gets or sets the visibility timeout of dequeued control queue messages.
+            </summary>
+            <value>
+            A <c>TimeSpan</c> configured by the host. The default is 5 minutes.
+            </value>
+        </member>
+        <member name="P:Microsoft.Azure.WebJobs.Extensions.DurableTask.Options.AzureStorageOptions.WorkItemQueueVisibilityTimeout">
+            <summary>
+            Gets or sets the visibility timeout of dequeued work item queue messages.
+            </summary>
+            <value>
+            A <c>TimeSpan</c> configured by the host. The default is 5 minutes.
+            </value>
+        </member>
+        <member name="P:Microsoft.Azure.WebJobs.Extensions.DurableTask.Options.AzureStorageOptions.TrackingStoreConnectionStringName">
+            <summary>
+            Gets or sets the name of the Azure Storage connection string to use for the
+            durable tracking store (History and Instances tables).
+            </summary>
+            <remarks><para>
+            If not specified, the <see cref="P:Microsoft.Azure.WebJobs.Extensions.DurableTask.Options.CommonStorageProviderOptions.ConnectionStringName"/> connection string
+            is used for the durable tracking store.
+            </para><para>
+            This property is primarily useful when deploying multiple apps that need to share the same
+            tracking infrastructure. For example, when deploying two versions of an app side by side, using
+            the same tracking store allows both versions to save history into the same table, which allows
+            clients to query for instance status across all versions.
+            </para></remarks>
+            <value>The name of a connection string that exists in the app's application settings.</value>
+        </member>
+        <member name="P:Microsoft.Azure.WebJobs.Extensions.DurableTask.Options.AzureStorageOptions.TrackingStoreNamePrefix">
+            <summary>
+            Gets or sets the name prefix to use for history and instance tables in Azure Storage.
+            </summary>
+            <remarks>
+            This property is only used when <see cref="P:Microsoft.Azure.WebJobs.Extensions.DurableTask.Options.AzureStorageOptions.TrackingStoreConnectionStringName"/> is specified.
+            If no prefix is specified, the default prefix value is "DurableTask".
+            </remarks>
+            <value>The prefix to use when naming the generated Azure tables.</value>
+        </member>
+        <member name="P:Microsoft.Azure.WebJobs.Extensions.DurableTask.Options.AzureStorageOptions.MaxQueuePollingInterval">
+            <summary>
+            Gets or sets the maximum queue polling interval.
+            </summary>
+            <value>Maximum interval for polling control and work-item queues.</value>
+        </member>
+        <member name="T:Microsoft.Azure.WebJobs.Extensions.DurableTask.Options.CommonStorageProviderOptions">
+            <summary>
+            A common set of properties that all storage providers share, as well as validation methods that
+            all storage provider options must implement.
+            </summary>
+        </member>
+        <member name="P:Microsoft.Azure.WebJobs.Extensions.DurableTask.Options.CommonStorageProviderOptions.ConnectionStringName">
+            <summary>
+            Gets or sets the name of the Azure Storage connection string used to manage the underlying Azure Storage resources.
+            </summary>
+            <remarks>
+            If not specified, the default behavior is to use the standard `AzureWebJobsStorage` connection string for all storage usage.
+            </remarks>
+            <value>The name of a connection string that exists in the app's application settings.</value>
+        </member>
+        <member name="M:Microsoft.Azure.WebJobs.Extensions.DurableTask.Options.CommonStorageProviderOptions.ValidateHubName(System.String)">
+            <summary>
+            Throws an exception if the provided hub name violates any naming conventions for the storage provider.
+            </summary>
+        </member>
+        <member name="M:Microsoft.Azure.WebJobs.Extensions.DurableTask.Options.CommonStorageProviderOptions.Validate">
+            <summary>
+            Throws an exception if any of the settings of the storage provider are invalid.
+            </summary>
+        </member>
+        <member name="T:Microsoft.Azure.WebJobs.Extensions.DurableTask.Options.EmulatorStorageOptions">
+            <summary>
+            Configuration options for the Emulator storage provider.
+            </summary>
+            <remarks>
+            At this time, there is no configuration available for the Emulator storage provider.
+            </remarks>
+        </member>
+        <member name="T:Microsoft.Azure.WebJobs.Extensions.DurableTask.Options.StorageProviderOptions">
+            <summary>
+            Configuration options for the various storage providers supported
+            by the Durable Task Extension.
+            </summary>
+        </member>
+        <member name="P:Microsoft.Azure.WebJobs.Extensions.DurableTask.Options.StorageProviderOptions.AzureStorage">
+            <summary>
+            The section for configuration related to the Azure Storage provider.
+            </summary>
+        </member>
+        <member name="P:Microsoft.Azure.WebJobs.Extensions.DurableTask.Options.StorageProviderOptions.Emulator">
+            <summary>
+            The section for configuration related to the Emulator provider.
+            </summary>
+        </member>
+        <member name="T:Microsoft.Azure.WebJobs.Extensions.DurableTask.DurableTaskOptions">
+            <summary>
+            Configuration options for the Durable Task extension.
+            </summary>
+        </member>
+        <member name="P:Microsoft.Azure.WebJobs.Extensions.DurableTask.DurableTaskOptions.HubName">
+            <summary>
+            Gets or sets default task hub name to be used by all <see cref="T:Microsoft.Azure.WebJobs.Extensions.DurableTask.DurableOrchestrationClient"/>,
+            <see cref="T:Microsoft.Azure.WebJobs.Extensions.DurableTask.DurableOrchestrationContext"/>, and <see cref="T:Microsoft.Azure.WebJobs.Extensions.DurableTask.DurableActivityContext"/> instances.
+            </summary>
+            <remarks>
+            A task hub is a logical grouping of storage resources. Alternate task hub names can be used to isolate
+            multiple Durable Functions applications from each other, even if they are using the same storage backend.
+            </remarks>
+            <value>The name of the default task hub.</value>
+        </member>
+        <member name="P:Microsoft.Azure.WebJobs.Extensions.DurableTask.DurableTaskOptions.StorageProvider">
+            <summary>
+            The section of configuration related to storage providers.
+            </summary>
+        </member>
+        <member name="P:Microsoft.Azure.WebJobs.Extensions.DurableTask.DurableTaskOptions.MaxConcurrentActivityFunctions">
+            <summary>
+            Gets or sets the maximum number of activity functions that can be processed concurrently on a single host instance.
+            </summary>
+            <remarks>
+            Increasing activity function concurrent can result in increased throughput but can
+            also increase the total CPU and memory usage on a single worker instance.
+            </remarks>
+            <value>
+            A positive integer configured by the host. The default value is 10X the number of processors on the current machine.
+            </value>
+        </member>
+        <member name="P:Microsoft.Azure.WebJobs.Extensions.DurableTask.DurableTaskOptions.MaxConcurrentOrchestratorFunctions">
+            <summary>
+            Gets or sets the maximum number of orchestrator functions that can be processed concurrently on a single host instance.
+            </summary>
+            <value>
+            A positive integer configured by the host. The default value is 10X the number of processors on the current machine.
+            </value>
+        </member>
+        <member name="P:Microsoft.Azure.WebJobs.Extensions.DurableTask.DurableTaskOptions.NotificationUrl">
+            <summary>
+            Gets or sets the base URL for the HTTP APIs managed by this extension.
+            </summary>
+            <remarks>
+            This property is intended for use only by runtime hosts.
+            </remarks>
+            <value>
+            A URL pointing to the hosted function app that responds to status polling requests.
+            </value>
+        </member>
+        <member name="P:Microsoft.Azure.WebJobs.Extensions.DurableTask.DurableTaskOptions.TraceInputsAndOutputs">
+            <summary>
+            Gets or sets a value indicating whether to trace the inputs and outputs of function calls.
+            </summary>
+            <remarks>
+            The default behavior when tracing function execution events is to include the number of bytes in the serialized
+            inputs and outputs for function calls. This provides minimal information about what the inputs and outputs look
+            like without bloating the logs or inadvertently exposing sensitive information to the logs. Setting
+            <see cref="P:Microsoft.Azure.WebJobs.Extensions.DurableTask.DurableTaskOptions.TraceInputsAndOutputs"/> to <c>true</c> will instead cause the default function logging to log
+            the entire contents of function inputs and outputs.
+            </remarks>
+            <value>
+            <c>true</c> to trace the raw values of inputs and outputs; otherwise <c>false</c>.
+            </value>
+        </member>
+        <member name="P:Microsoft.Azure.WebJobs.Extensions.DurableTask.DurableTaskOptions.EventGridTopicEndpoint">
+            <summary>
+            Gets or sets the URL of an Azure Event Grid custom topic endpoint.
+            When set, orchestration life cycle notification events will be automatically
+            published to this endpoint.
+            </summary>
+            <remarks>
+            Azure Event Grid topic URLs are generally expected to be in the form
+            https://{topic_name}.{region}.eventgrid.azure.net/api/events.
+            </remarks>
+            <value>
+            The Azure Event Grid custom topic URL.
+            </value>
+        </member>
+        <member name="P:Microsoft.Azure.WebJobs.Extensions.DurableTask.DurableTaskOptions.EventGridKeySettingName">
+            <summary>
+            Gets or sets the name of the app setting containing the key used for authenticating with the Azure Event Grid custom topic at <see cref="P:Microsoft.Azure.WebJobs.Extensions.DurableTask.DurableTaskOptions.EventGridTopicEndpoint"/>.
+            </summary>
+            <value>
+            The name of the app setting that stores the Azure Event Grid key.
+            </value>
+        </member>
+        <member name="P:Microsoft.Azure.WebJobs.Extensions.DurableTask.DurableTaskOptions.EventGridPublishRetryCount">
+            <summary>
+            Gets or sets the Event Grid publish request retry count.
+            </summary>
+            <value>The number of retry attempts.</value>
+        </member>
+        <member name="P:Microsoft.Azure.WebJobs.Extensions.DurableTask.DurableTaskOptions.EventGridPublishRetryInterval">
+            <summary>
+            Gets orsets the Event Grid publish request retry interval.
+            </summary>
+            <value>A <see cref="T:System.TimeSpan"/> representing the retry interval. The default value is 5 minutes.</value>
+        </member>
+        <member name="P:Microsoft.Azure.WebJobs.Extensions.DurableTask.DurableTaskOptions.EventGridPublishRetryHttpStatus">
+            <summary>
+            Gets or sets the Event Grid publish request http status.
+            </summary>
+            <value>A list of HTTP status codes, e.g. 400, 403.</value>
+        </member>
+        <member name="P:Microsoft.Azure.WebJobs.Extensions.DurableTask.DurableTaskOptions.EventGridPublishEventTypes">
+            <summary>
+            Gets or sets the event types that will be published to Event Grid.
+            </summary>
+            <value>
+            An list of strings. Possible values include 'Started', 'Completed', 'Failed', 'Terminated'.
+            </value>
+        </member>
+        <member name="P:Microsoft.Azure.WebJobs.Extensions.DurableTask.DurableTaskOptions.ExtendedSessionsEnabled">
+            <summary>
+            Gets or sets a flag indicating whether to enable extended sessions.
+            </summary>
+            <remarks>
+            <para>Extended sessions can improve the performance of orchestrator functions by allowing them to skip
+            replays when new messages are received within short periods of time.</para>
+            <para>Note that orchestrator functions which are extended this way will continue to count against the
+            <see cref="P:Microsoft.Azure.WebJobs.Extensions.DurableTask.DurableTaskOptions.MaxConcurrentOrchestratorFunctions"/> limit. To avoid starvation, only half of the maximum
+            number of allowed concurrent orchestrator functions can be concurrently extended at any given time.
+            The <see cref="P:Microsoft.Azure.WebJobs.Extensions.DurableTask.DurableTaskOptions.ExtendedSessionIdleTimeoutInSeconds"/> property can also be used to control how long an idle
+            orchestrator function is allowed to be extended.</para>
+            <para>It is recommended that this property be set to <c>false</c> during development to help
+            ensure that the orchestrator code correctly obeys the idempotency rules.</para>
+            </remarks>
+            <value>
+            <c>true</c> to enable extended sessions; otherwise <c>false</c>.
+            </value>
+        </member>
+        <member name="P:Microsoft.Azure.WebJobs.Extensions.DurableTask.DurableTaskOptions.ExtendedSessionIdleTimeoutInSeconds">
+            <summary>
+            Gets or sets the amount of time in seconds before an idle session times out. The default value is 30 seconds.
+            </summary>
+            <remarks>
+            This setting is applicable when <see cref="P:Microsoft.Azure.WebJobs.Extensions.DurableTask.DurableTaskOptions.ExtendedSessionsEnabled"/> is set to <c>true</c>.
+            </remarks>
+            <value>
+            The number of seconds before an idle session times out.
+            </value>
+        </member>
+        <member name="P:Microsoft.Azure.WebJobs.Extensions.DurableTask.DurableTaskOptions.LogReplayEvents">
+            <summary>
+            Gets or sets if logs for replay events need to be recorded.
+            </summary>
+            <remarks>
+            The default value is false, which disables the logging of replay events.
+            </remarks>
+            <value>
+            Boolean value specifying if the replay events should be logged.
+            </value>
+        </member>
+        <member name="P:Microsoft.Azure.WebJobs.Extensions.DurableTask.DurableTaskOptions.CustomLifeCycleNotificationHelperType">
+            <summary>
+            Gets or sets the type name of a custom to use for handling lifecycle notification events.
+            </summary>
+            <value>Assembly qualified class name that implements <see cref="T:Microsoft.Azure.WebJobs.Extensions.DurableTask.ILifeCycleNotificationHelper">ILifeCycleNotificationHelper</see>.</value>
+        </member>
+        <member name="M:Microsoft.Azure.WebJobs.Extensions.DurableTask.DurableTaskOptions.GetConnectionStringName">
+            <summary>
+            A helper method to help retrieve the connection string name for the configured storage provider.
+            </summary>
+            <returns>The connection string name for the configured storage provider.</returns>
+        </member>
+        <member name="T:Microsoft.Azure.WebJobs.Extensions.DurableTask.OrchestrationStatusQueryCondition">
+            <summary>
+            Query condition for searching the status of orchestration instances.
+            </summary>
+        </member>
+        <member name="P:Microsoft.Azure.WebJobs.Extensions.DurableTask.OrchestrationStatusQueryCondition.RuntimeStatus">
+            <summary>
+            Return orchestration instances which matches the runtimeStatus.
+            </summary>
+        </member>
+        <member name="P:Microsoft.Azure.WebJobs.Extensions.DurableTask.OrchestrationStatusQueryCondition.CreatedTimeFrom">
+            <summary>
+            Return orchestration instances which were created after this DateTime.
+            </summary>
+        </member>
+        <member name="P:Microsoft.Azure.WebJobs.Extensions.DurableTask.OrchestrationStatusQueryCondition.CreatedTimeTo">
+            <summary>
+            Return orchestration instances which were created before this DateTime.
+            </summary>
+        </member>
+        <member name="P:Microsoft.Azure.WebJobs.Extensions.DurableTask.OrchestrationStatusQueryCondition.TaskHubNames">
+            <summary>
+            Return orchestration instances which matches the TaskHubNames.
+            </summary>
+        </member>
+        <member name="P:Microsoft.Azure.WebJobs.Extensions.DurableTask.OrchestrationStatusQueryCondition.PageSize">
+            <summary>
+            Number of records per one request. The default value is 100.
+            </summary>
+        </member>
+        <member name="P:Microsoft.Azure.WebJobs.Extensions.DurableTask.OrchestrationStatusQueryCondition.ContinuationToken">
+            <summary>
+            ContinuationToken of the pager.
+            </summary>
+        </member>
+        <member name="T:Microsoft.Azure.WebJobs.Extensions.DurableTask.OrchestrationStatusQueryResult">
+            <summary>
+            The status of all orchestration instances with paging for a given query.
+            </summary>
+        </member>
+        <member name="P:Microsoft.Azure.WebJobs.Extensions.DurableTask.OrchestrationStatusQueryResult.DurableOrchestrationState">
+            <summary>
+            Gets or sets a collection of statuses of orchestration instances matching the query description.
+            </summary>
+            <value>A collection of orchestration instance status values.</value>
+        </member>
+        <member name="P:Microsoft.Azure.WebJobs.Extensions.DurableTask.OrchestrationStatusQueryResult.ContinuationToken">
+            <summary>
+            Gets or sets a token that can be used to resume the query with data not already returned by this query.
+            </summary>
+            <value>A server-generated continuation token or <c>null</c> if there are no further continuations.</value>
+        </member>
+        <member name="T:Microsoft.Azure.WebJobs.Extensions.DurableTask.StatusResponsePayload">
+            <summary>
+            Response for Orchestration Status Query.
+            </summary>
+        </member>
+        <member name="P:Microsoft.Azure.WebJobs.Extensions.DurableTask.StatusResponsePayload.Name">
+            <summary>
+            Name.
+            </summary>
+        </member>
+        <member name="P:Microsoft.Azure.WebJobs.Extensions.DurableTask.StatusResponsePayload.InstanceId">
+            <summary>
+            InstanceId.
+            </summary>
+        </member>
+        <member name="P:Microsoft.Azure.WebJobs.Extensions.DurableTask.StatusResponsePayload.RuntimeStatus">
+            <summary>
+            Runtime status.
+            </summary>
+        </member>
+        <member name="P:Microsoft.Azure.WebJobs.Extensions.DurableTask.StatusResponsePayload.Input">
+            <summary>
+            Input.
+            </summary>
+        </member>
+        <member name="P:Microsoft.Azure.WebJobs.Extensions.DurableTask.StatusResponsePayload.CustomStatus">
+            <summary>
+            Custom status.
+            </summary>
+        </member>
+        <member name="P:Microsoft.Azure.WebJobs.Extensions.DurableTask.StatusResponsePayload.Output">
+            <summary>
+            Output.
+            </summary>
+        </member>
+        <member name="P:Microsoft.Azure.WebJobs.Extensions.DurableTask.StatusResponsePayload.CreatedTime">
+            <summary>
+            Created time value.
+            </summary>
+        </member>
+        <member name="P:Microsoft.Azure.WebJobs.Extensions.DurableTask.StatusResponsePayload.LastUpdatedTime">
+            <summary>
+            Last updated time.
+            </summary>
+        </member>
+        <member name="P:Microsoft.Azure.WebJobs.Extensions.DurableTask.StatusResponsePayload.HistoryEvents">
+            <summary>
+            JSON object representing history for an orchestration execution.
+            </summary>
+        </member>
+        <member name="T:Microsoft.Azure.WebJobs.Extensions.DurableTask.WebJobsConnectionStringProvider">
+            <summary>
+            Connection string provider which resolves connection strings from the WebJobs context.
+            </summary>
+        </member>
+        <member name="M:Microsoft.Azure.WebJobs.Extensions.DurableTask.WebJobsConnectionStringProvider.#ctor(Microsoft.Extensions.Configuration.IConfiguration)">
+            <summary>
+            Initializes a new instance of the <see cref="T:Microsoft.Azure.WebJobs.Extensions.DurableTask.WebJobsConnectionStringProvider"/> class.
+            </summary>
+            <param name="hostConfiguration">A <see cref="T:Microsoft.Extensions.Configuration.IConfiguration"/> object provided by the WebJobs host.</param>
+        </member>
+        <member name="M:Microsoft.Azure.WebJobs.Extensions.DurableTask.WebJobsConnectionStringProvider.Resolve(System.String)">
+            <inheritdoc />
+        </member>
+        <member name="T:Microsoft.Azure.WebJobs.LockingRulesViolationException">
+            <summary>
+            The exception that is thrown when application code violates the locking rules.
+            </summary>
+        </member>
+        <member name="T:Microsoft.Azure.WebJobs.DurableContextExtensions">
+            <summary>
+            Defines convenient overloads for calling the context methods, for all the contexts.
+            </summary>
+        </member>
+        <member name="M:Microsoft.Azure.WebJobs.DurableContextExtensions.CallActivityAsync(Microsoft.Azure.WebJobs.IDeterministicExecutionContext,System.String,System.Object)">
+            <summary>
+            Schedules an activity function named <paramref name="functionName"/> for execution.
+            </summary>
+            <param name="context">The context object.</param>
+            <param name="functionName">The name of the activity function to call.</param>
+            <param name="input">The JSON-serializeable input to pass to the activity function.</param>
+            <returns>A durable task that completes when the called function completes or fails.</returns>
+            <exception cref="T:System.ArgumentException">
+            The specified function does not exist, is disabled, or is not an orchestrator function.
+            </exception>
+            <exception cref="T:System.InvalidOperationException">
+            The current thread is different than the thread which started the orchestrator execution.
+            </exception>
+            <exception cref="T:Microsoft.Azure.WebJobs.FunctionFailedException">
+            The activity function failed with an unhandled exception.
+            </exception>
+        </member>
+        <member name="M:Microsoft.Azure.WebJobs.DurableContextExtensions.CallActivityWithRetryAsync(Microsoft.Azure.WebJobs.IDeterministicExecutionContext,System.String,Microsoft.Azure.WebJobs.RetryOptions,System.Object)">
+            <summary>
+            Schedules an activity function named <paramref name="functionName"/> for execution with retry options.
+            </summary>
+            <param name="context">The context object.</param>
+            <param name="functionName">The name of the activity function to call.</param>
+            <param name="retryOptions">The retry option for the activity function.</param>
+            <param name="input">The JSON-serializeable input to pass to the activity function.</param>
+            <returns>A durable task that completes when the called activity function completes or fails.</returns>
+            <exception cref="T:System.ArgumentNullException">
+            The retry option object is null.
+            </exception>
+            <exception cref="T:System.ArgumentException">
+            The specified function does not exist, is disabled, or is not an orchestrator function.
+            </exception>
+            <exception cref="T:System.InvalidOperationException">
+            The current thread is different than the thread which started the orchestrator execution.
+            </exception>
+            <exception cref="T:Microsoft.Azure.WebJobs.FunctionFailedException">
+            The activity function failed with an unhandled exception.
+            </exception>
+        </member>
+        <member name="M:Microsoft.Azure.WebJobs.DurableContextExtensions.CallSubOrchestratorAsync(Microsoft.Azure.WebJobs.IInterleavingContext,System.String,System.Object)">
+            <summary>
+            Schedules an orchestrator function named <paramref name="functionName"/> for execution.
+            </summary>
+            <param name="context">The context object.</param>
+            <param name="functionName">The name of the orchestrator function to call.</param>
+            <param name="input">The JSON-serializeable input to pass to the orchestrator function.</param>
+            <returns>A durable task that completes when the called orchestrator function completes or fails.</returns>
+            <exception cref="T:System.ArgumentException">
+            The specified function does not exist, is disabled, or is not an orchestrator function.
+            </exception>
+            <exception cref="T:System.InvalidOperationException">
+            The current thread is different than the thread which started the orchestrator execution.
+            </exception>
+            <exception cref="T:Microsoft.Azure.WebJobs.FunctionFailedException">
+            The sub-orchestrator function failed with an unhandled exception.
+            </exception>
+        </member>
+        <member name="M:Microsoft.Azure.WebJobs.DurableContextExtensions.CallSubOrchestratorAsync(Microsoft.Azure.WebJobs.IInterleavingContext,System.String,System.String,System.Object)">
+            <summary>
+            Schedules an orchestrator function named <paramref name="functionName"/> for execution.
+            </summary>
+            <param name="context">The context object.</param>
+            <param name="functionName">The name of the orchestrator function to call.</param>
+            <param name="instanceId">A unique ID to use for the sub-orchestration instance.</param>
+            <param name="input">The JSON-serializeable input to pass to the orchestrator function.</param>
+            <returns>A durable task that completes when the called orchestrator function completes or fails.</returns>
+            <exception cref="T:System.ArgumentException">
+            The specified function does not exist, is disabled, or is not an orchestrator function.
+            </exception>
+            <exception cref="T:System.InvalidOperationException">
+            The current thread is different than the thread which started the orchestrator execution.
+            </exception>
+            <exception cref="T:Microsoft.Azure.WebJobs.FunctionFailedException">
+            The activity function failed with an unhandled exception.
+            </exception>
+        </member>
+        <member name="M:Microsoft.Azure.WebJobs.DurableContextExtensions.CallSubOrchestratorAsync``1(Microsoft.Azure.WebJobs.IInterleavingContext,System.String,System.Object)">
+            <summary>
+            Schedules an orchestration function named <paramref name="functionName"/> for execution.
+            </summary>
+            <typeparam name="TResult">The return type of the scheduled orchestrator function.</typeparam>
+            <param name="context">The context object.</param>
+            <param name="functionName">The name of the orchestrator function to call.</param>
+            <param name="input">The JSON-serializeable input to pass to the orchestrator function.</param>
+            <returns>A durable task that completes when the called orchestrator function completes or fails.</returns>
+            <exception cref="T:System.ArgumentException">
+            The specified function does not exist, is disabled, or is not an orchestrator function.
+            </exception>
+            <exception cref="T:System.InvalidOperationException">
+            The current thread is different than the thread which started the orchestrator execution.
+            </exception>
+            <exception cref="T:Microsoft.Azure.WebJobs.FunctionFailedException">
+            The activity function failed with an unhandled exception.
+            </exception>
+        </member>
+        <member name="M:Microsoft.Azure.WebJobs.DurableContextExtensions.CallSubOrchestratorWithRetryAsync(Microsoft.Azure.WebJobs.IInterleavingContext,System.String,Microsoft.Azure.WebJobs.RetryOptions,System.Object)">
+            <summary>
+            Schedules an orchestrator function named <paramref name="functionName"/> for execution with retry options.
+            </summary>
+            <param name="context">The context object.</param>
+            <param name="functionName">The name of the orchestrator function to call.</param>
+            <param name="retryOptions">The retry option for the orchestrator function.</param>
+            <param name="input">The JSON-serializeable input to pass to the orchestrator function.</param>
+            <returns>A durable task that completes when the called orchestrator function completes or fails.</returns>
+            <exception cref="T:System.ArgumentNullException">
+            The retry option object is null.
+            </exception>
+            <exception cref="T:System.ArgumentException">
+            The specified function does not exist, is disabled, or is not an orchestrator function.
+            </exception>
+            <exception cref="T:System.InvalidOperationException">
+            The current thread is different than the thread which started the orchestrator execution.
+            </exception>
+            <exception cref="T:Microsoft.Azure.WebJobs.FunctionFailedException">
+            The activity function failed with an unhandled exception.
+            </exception>
+        </member>
+        <member name="M:Microsoft.Azure.WebJobs.DurableContextExtensions.CallSubOrchestratorWithRetryAsync(Microsoft.Azure.WebJobs.IInterleavingContext,System.String,Microsoft.Azure.WebJobs.RetryOptions,System.String,System.Object)">
+            <summary>
+            Schedules an orchestrator function named <paramref name="functionName"/> for execution with retry options.
+            </summary>
+            <param name="context">The context object.</param>
+            <param name="functionName">The name of the orchestrator function to call.</param>
+            <param name="retryOptions">The retry option for the orchestrator function.</param>
+            <param name="instanceId">A unique ID to use for the sub-orchestration instance.</param>
+            <param name="input">The JSON-serializeable input to pass to the orchestrator function.</param>
+            <returns>A durable task that completes when the called orchestrator function completes or fails.</returns>
+            <exception cref="T:System.ArgumentNullException">
+            The retry option object is null.
+            </exception>
+            <exception cref="T:System.ArgumentException">
+            The specified function does not exist, is disabled, or is not an orchestrator function.
+            </exception>
+            <exception cref="T:System.InvalidOperationException">
+            The current thread is different than the thread which started the orchestrator execution.
+            </exception>
+            <exception cref="T:Microsoft.Azure.WebJobs.FunctionFailedException">
+            The activity function failed with an unhandled exception.
+            </exception>
+        </member>
+        <member name="M:Microsoft.Azure.WebJobs.DurableContextExtensions.CallSubOrchestratorWithRetryAsync``1(Microsoft.Azure.WebJobs.IInterleavingContext,System.String,Microsoft.Azure.WebJobs.RetryOptions,System.Object)">
+            <summary>
+            Schedules an orchestrator function named <paramref name="functionName"/> for execution with retry options.
+            </summary>
+            <typeparam name="TResult">The return type of the scheduled orchestrator function.</typeparam>
+            <param name="context">The context object.</param>
+            <param name="functionName">The name of the orchestrator function to call.</param>
+            <param name="retryOptions">The retry option for the orchestrator function.</param>
+            <param name="input">The JSON-serializeable input to pass to the orchestrator function.</param>
+            <returns>A durable task that completes when the called orchestrator function completes or fails.</returns>
+            <exception cref="T:System.ArgumentNullException">
+            The retry option object is null.
+            </exception>
+            <exception cref="T:System.ArgumentException">
+            The specified function does not exist, is disabled, or is not an orchestrator function.
+            </exception>
+            <exception cref="T:System.InvalidOperationException">
+            The current thread is different than the thread which started the orchestrator execution.
+            </exception>
+            <exception cref="T:Microsoft.Azure.WebJobs.FunctionFailedException">
+            The activity function failed with an unhandled exception.
+            </exception>
+        </member>
+        <member name="M:Microsoft.Azure.WebJobs.DurableContextExtensions.CreateTimer(Microsoft.Azure.WebJobs.IInterleavingContext,System.DateTime,System.Threading.CancellationToken)">
+            <summary>
+            Creates a durable timer that expires at a specified time.
+            </summary>
+            <remarks>
+            All durable timers created using this method must either expire or be cancelled
+            using the <paramref name="cancelToken"/> before the orchestrator function completes.
+            Otherwise the underlying framework will keep the instance alive until the timer expires.
+            </remarks>
+            <param name="context">The context object.</param>
+            <param name="fireAt">The time at which the timer should expire.</param>
+            <param name="cancelToken">The <c>CancellationToken</c> to use for cancelling the timer.</param>
+            <returns>A durable task that completes when the durable timer expires.</returns>
+        </member>
+        <member name="M:Microsoft.Azure.WebJobs.DurableContextExtensions.WaitForExternalEvent(Microsoft.Azure.WebJobs.IInterleavingContext,System.String)">
+            <summary>
+            Waits asynchronously for an event to be raised with name <paramref name="name"/>.
+            </summary>
+            <remarks>
+            External clients can raise events to a waiting orchestration instance using
+            <see cref="M:Microsoft.Azure.WebJobs.IDurableOrchestrationClient.RaiseEventAsync(System.String,System.String,System.Object)"/> with the object parameter set to <c>null</c>.
+            </remarks>
+            <param name="context">The context object.</param>
+            <param name="name">The name of the event to wait for.</param>
+            <returns>A durable task that completes when the external event is received.</returns>
+        </member>
+        <member name="M:Microsoft.Azure.WebJobs.DurableContextExtensions.WaitForExternalEvent(Microsoft.Azure.WebJobs.IInterleavingContext,System.String,System.TimeSpan)">
+            <summary>
+            Waits asynchronously for an event to be raised with name <paramref name="name"/>.
+            </summary>
+            <remarks>
+            External clients can raise events to a waiting orchestration instance using
+            <see cref="M:Microsoft.Azure.WebJobs.IDurableOrchestrationClient.RaiseEventAsync(System.String,System.String,System.Object)"/> with the object parameter set to <c>null</c>.
+            </remarks>
+            <param name="context">The context object.</param>
+            <param name="name">The name of the event to wait for.</param>
+            <param name="timeout">The duration after which to throw a TimeoutException.</param>
+            <returns>A durable task that completes when the external event is received.</returns>
+            <exception cref="T:System.TimeoutException">
+            The external event was not received before the timeout expired.
+            </exception>
+        </member>
+        <member name="M:Microsoft.Azure.WebJobs.DurableContextExtensions.CallActorAsync``1(Microsoft.Azure.WebJobs.IInterleavingContext,Microsoft.Azure.WebJobs.ActorId,System.String)">
+            <summary>
+            Calls an operation on an actor and returns the result asynchronously.
+            </summary>
+            <typeparam name="TResult">The JSON-serializable result type of the operation.</typeparam>
+            <param name="context">The context object.</param>
+            <param name="actorId">The target actor.</param>
+            <param name="operationName">The name of the operation.</param>
+            <returns>A task representing the result of the operation.</returns>
+        </member>
+        <member name="M:Microsoft.Azure.WebJobs.DurableContextExtensions.CallActorAsync(Microsoft.Azure.WebJobs.IInterleavingContext,Microsoft.Azure.WebJobs.ActorId,System.String)">
+            <summary>
+            Calls an operation on an actor and waits for it to complete.
+            </summary>
+            <param name="context">The context object.</param>
+            <param name="actorId">The target actor.</param>
+            <param name="operationName">The name of the operation.</param>
+            <returns>A task representing the completion of the operation on the actor.</returns>
+        </member>
+        <member name="M:Microsoft.Azure.WebJobs.DurableContextExtensions.WaitForCompletionOrCreateCheckStatusResponseAsync(Microsoft.Azure.WebJobs.IDurableOrchestrationClient,System.Net.Http.HttpRequestMessage,System.String)">
+            <summary>
+            Creates an HTTP response which either contains a payload of management URLs for a non-completed instance
+            or contains the payload containing the output of the completed orchestration.
+            </summary>
+            <remarks>
+            If the orchestration instance completes within the default 10 second timeout, then the HTTP response payload will
+            contain the output of the orchestration instance formatted as JSON. However, if the orchestration does not
+            complete within this timeout, then the HTTP response will be identical to that of the
+            <see cref="M:Microsoft.Azure.WebJobs.IDurableOrchestrationClient.CreateCheckStatusResponse(System.Net.Http.HttpRequestMessage,System.String)"/> API.
+            </remarks>
+            <param name="client">The client object.</param>
+            <param name="request">The HTTP request that triggered the current function.</param>
+            <param name="instanceId">The unique ID of the instance to check.</param>
+            <returns>An HTTP response which may include a 202 and location header or a 200 with the durable function output in the response body.</returns>
+        </member>
+        <member name="M:Microsoft.Azure.WebJobs.DurableContextExtensions.WaitForCompletionOrCreateCheckStatusResponseAsync(Microsoft.Azure.WebJobs.IDurableOrchestrationClient,System.Net.Http.HttpRequestMessage,System.String,System.TimeSpan)">
+            <summary>
+            Creates an HTTP response which either contains a payload of management URLs for a non-completed instance
+            or contains the payload containing the output of the completed orchestration.
+            </summary>
+            <remarks>
+            If the orchestration instance completes within the specified timeout, then the HTTP response payload will
+            contain the output of the orchestration instance formatted as JSON. However, if the orchestration does not
+            complete within the specified timeout, then the HTTP response will be identical to that of the
+            <see cref="M:Microsoft.Azure.WebJobs.IDurableOrchestrationClient.CreateCheckStatusResponse(System.Net.Http.HttpRequestMessage,System.String)"/> API.
+            </remarks>
+            <param name="client">The client object.</param>
+            <param name="request">The HTTP request that triggered the current function.</param>
+            <param name="instanceId">The unique ID of the instance to check.</param>
+            <param name="timeout">Total allowed timeout for output from the durable function. The default value is 10 seconds.</param>
+            <returns>An HTTP response which may include a 202 and location header or a 200 with the durable function output in the response body.</returns>
+        </member>
+        <member name="M:Microsoft.Azure.WebJobs.DurableContextExtensions.StartNewAsync(Microsoft.Azure.WebJobs.IDurableOrchestrationClient,System.String,System.Object)">
+            <summary>
+            Starts a new execution of the specified orchestrator function.
+            </summary>
+            <param name="client">The client object.</param>
+            <param name="orchestratorFunctionName">The name of the orchestrator function to start.</param>
+            <param name="input">JSON-serializeable input value for the orchestrator function.</param>
+            <returns>A task that completes when the orchestration is started. The task contains the instance id of the started
+            orchestratation instance.</returns>
+            <exception cref="T:System.ArgumentException">
+            The specified function does not exist, is disabled, or is not an orchestrator function.
+            </exception>
+        </member>
+        <member name="M:Microsoft.Azure.WebJobs.DurableContextExtensions.RaiseEventAsync(Microsoft.Azure.WebJobs.IDurableOrchestrationClient,System.String,System.String)">
+            <summary>
+            Sends an event notification message to a waiting orchestration instance.
+            </summary>
+            <remarks>
+            <para>
+            In order to handle the event, the target orchestration instance must be waiting for an
+            event named <paramref name="eventName"/> using the
+            <see cref="M:Microsoft.Azure.WebJobs.IInterleavingContext.WaitForExternalEvent``1(System.String)"/> API.
+            </para>
+            </remarks>
+            <exception cref="T:System.ArgumentException">The instance id does not corespond to a valid orchestration instance.</exception>
+            <exception cref="T:System.InvalidOperationException">The orchestration instance with the provided instance id is not running.</exception>
+            <param name="client">The client object.</param>
+            <param name="instanceId">The ID of the orchestration instance that will handle the event.</param>
+            <param name="eventName">The name of the event.</param>
+            <returns>A task that completes when the event notification message has been enqueued.</returns>
+        </member>
+        <member name="M:Microsoft.Azure.WebJobs.DurableContextExtensions.GetStatusAsync(Microsoft.Azure.WebJobs.IDurableOrchestrationClient,System.String)">
+            <summary>
+            Gets the status of the specified orchestration instance.
+            </summary>
+            <param name="client">The client object.</param>
+            <param name="instanceId">The ID of the orchestration instance to query.</param>
+            <returns>Returns a task which completes when the status has been fetched.</returns>
+        </member>
+        <member name="M:Microsoft.Azure.WebJobs.DurableContextExtensions.GetStatusAsync(Microsoft.Azure.WebJobs.IDurableOrchestrationClient,System.String,System.Boolean)">
+            <summary>
+            Gets the status of the specified orchestration instance.
+            </summary>
+            <param name="client">The client object.</param>
+            <param name="instanceId">The ID of the orchestration instance to query.</param>
+            <param name="showHistory">Boolean marker for including execution history in the response.</param>
+            <returns>Returns a task which completes when the status has been fetched.</returns>
+        </member>
+        <member name="T:Microsoft.Azure.WebJobs.IDeterministicExecutionContext">
+            <summary>
+            Functionality available in all deterministic execution contexts, such as orchestrations or actor operations.
+            </summary>
+        </member>
+        <member name="P:Microsoft.Azure.WebJobs.IDeterministicExecutionContext.CurrentUtcDateTime">
+            <summary>
+            Gets the current date/time in a way that is safe for use in orchestrations and actor operations.
+            </summary>
+            <remarks>
+            This date/time value is derived from the orchestration or actor history. It always returns the same value
+            at specific points in the orchestrator function code, making it deterministic and safe for replay.
+            </remarks>
+            <value>The orchestration or actor's current date/time in UTC.</value>
+        </member>
+        <member name="P:Microsoft.Azure.WebJobs.IDeterministicExecutionContext.IsReplaying">
+            <summary>
+            Gets a value indicating whether the orchestration or operation is currently replaying itself.
+            </summary>
+            <remarks>
+            This property is useful when there is logic that needs to run only when *not* replaying. For example, certain types of application logging may become too noisy when duplicated
+            as part of replay. The application code could check to see whether the function is
+            being replayed and then issue the log statements when this value is <c>false</c>.
+            </remarks>
+            <value>
+            <c>true</c> if the orchestration or operation is currently being replayed; otherwise <c>false</c>.
+            </value>
+        </member>
+        <member name="M:Microsoft.Azure.WebJobs.IDeterministicExecutionContext.IsLocked(System.Collections.Generic.IReadOnlyList{Microsoft.Azure.WebJobs.ActorId}@)">
+            <summary>
+            Determines whether the current context is locked, and if so, what locks are currently owned.
+            </summary>
+            <param name="ownedLocks">The collection of owned locks.</param>
+            <remarks>
+            Note that the collection of owned locks can be empty even if the context is locked. This happens
+            if an orchestration calls a suborchestration without lending any locks.
+            </remarks>
+            <returns><c>true</c> if the context already holds some locks.</returns>
+        </member>
+        <member name="M:Microsoft.Azure.WebJobs.IDeterministicExecutionContext.NewGuid">
+            <summary>
+            Creates a new GUID that is safe for replay within an orchestration or operation.
+            </summary>
+            <remarks>
+            The default implementation of this method creates a name-based UUID using the algorithm from
+            RFC 4122 §4.3. The name input used to generate this value is a combination of the orchestration
+            instance ID and an internally managed sequence number.
+            </remarks>
+            <returns>The new <see cref="T:System.Guid"/> value.</returns>
+        </member>
+        <member name="M:Microsoft.Azure.WebJobs.IDeterministicExecutionContext.CallActivityAsync``1(System.String,System.Object)">
+            <summary>
+            Schedules an activity function named <paramref name="functionName"/> for execution.
+            </summary>
+            <typeparam name="TResult">The return type of the scheduled activity function.</typeparam>
+            <param name="functionName">The name of the activity function to call.</param>
+            <param name="input">The JSON-serializeable input to pass to the activity function.</param>
+            <returns>A durable task that completes when the called activity function completes or fails.</returns>
+            <exception cref="T:System.ArgumentException">
+            The specified function does not exist, is disabled, or is not an orchestrator function.
+            </exception>
+            <exception cref="T:System.InvalidOperationException">
+            The current thread is different than the thread which started the orchestrator execution.
+            </exception>
+            <exception cref="T:Microsoft.Azure.WebJobs.FunctionFailedException">
+            The activity function failed with an unhandled exception.
+            </exception>
+        </member>
+        <member name="M:Microsoft.Azure.WebJobs.IDeterministicExecutionContext.CallActivityWithRetryAsync``1(System.String,Microsoft.Azure.WebJobs.RetryOptions,System.Object)">
+            <summary>
+            Schedules an activity function named <paramref name="functionName"/> for execution with retry options.
+            </summary>
+            <typeparam name="TResult">The return type of the scheduled activity function.</typeparam>
+            <param name="functionName">The name of the activity function to call.</param>
+            <param name="retryOptions">The retry option for the activity function.</param>
+            <param name="input">The JSON-serializeable input to pass to the activity function.</param>
+            <returns>A durable task that completes when the called activity function completes or fails.</returns>
+            <exception cref="T:System.ArgumentNullException">
+            The retry option object is null.
+            </exception>
+            <exception cref="T:System.ArgumentException">
+            The specified function does not exist, is disabled, or is not an orchestrator function.
+            </exception>
+            <exception cref="T:System.InvalidOperationException">
+            The current thread is different than the thread which started the orchestrator execution.
+            </exception>
+            <exception cref="T:Microsoft.Azure.WebJobs.FunctionFailedException">
+            The activity function failed with an unhandled exception.
+            </exception>
+        </member>
+        <member name="M:Microsoft.Azure.WebJobs.IDeterministicExecutionContext.SignalActor(Microsoft.Azure.WebJobs.ActorId,System.String,System.Object)">
+            <summary>
+            Signals an actor to perform an operation, without waiting for a response. Any result or exception is ignored (fire and forget).
+            </summary>
+            <param name="actor">The target actor.</param>
+            <param name="operationName">The name of the operation.</param>
+            <param name="operationContent">The content for the operation.</param>
+        </member>
+        <member name="M:Microsoft.Azure.WebJobs.IDeterministicExecutionContext.StartNewOrchestration(System.String,System.Object,System.String)">
+            <summary>
+            Schedules a orchestration function named <paramref name="functionName"/> for execution./>.
+            Any result or exception is ignored (fire and forget).
+            </summary>
+            <param name="functionName">The name of the orchestrator function to call.</param>
+            <param name="input">the input to pass to the orchestrator function.</param>
+            <param name="instanceId">optionally, an instance id for the orchestration. By default, a random GUID is used.</param>
+            <exception cref="T:System.ArgumentException">
+            The specified function does not exist, is disabled, or is not an orchestrator function.
+            </exception>
+            <returns>The instance id of the new orchestration.</returns>
+        </member>
+        <member name="T:Microsoft.Azure.WebJobs.IDurableActivityContext">
+            <summary>
+            Provides functionality available to durable activities.
+            </summary>
+        </member>
+        <member name="P:Microsoft.Azure.WebJobs.IDurableActivityContext.InstanceId">
+            <summary>
+            Gets the instance ID of the currently executing orchestration.
+            </summary>
+            <remarks>
+            The instance ID is generated and fixed when the orchestrator function is scheduled. It can be either
+            auto-generated, in which case it is formatted as a GUID, or it can be user-specified with any format.
+            </remarks>
+            <value>
+            The ID of the current orchestration instance.
+            </value>
+        </member>
+        <member name="M:Microsoft.Azure.WebJobs.IDurableActivityContext.GetInput``1">
+            <summary>
+            Gets the input of the current activity function as a deserialized value.
+            </summary>
+            <typeparam name="T">Any data contract type that matches the JSON input.</typeparam>
+            <returns>The deserialized input value.</returns>
+        </member>
+        <member name="T:Microsoft.Azure.WebJobs.IDurableActorContext">
+            <summary>
+            Provides functionality for application code implementing an actor operation.
+            </summary>
+        </member>
+        <member name="P:Microsoft.Azure.WebJobs.IDurableActorContext.ActorClass">
+            <summary>
+            Gets the class of the currently executing actor.
+            </summary>
+        </member>
+        <member name="P:Microsoft.Azure.WebJobs.IDurableActorContext.Key">
+            <summary>
+            Gets the key of the currently executing actor.
+            </summary>
+        </member>
+        <member name="P:Microsoft.Azure.WebJobs.IDurableActorContext.Self">
+            <summary>
+            Gets an actor reference for the currently executing actor.
+            </summary>
+        </member>
+        <member name="P:Microsoft.Azure.WebJobs.IDurableActorContext.OperationName">
+            <summary>
+            Gets the name of the operation that was called.
+            </summary>
+            <remarks>
+            An operation invocation on an actor includes an operation name, which states what
+            operation to perform, and optionally an operation content, which
+            provides an input argument to the operation.
+            </remarks>
+        </member>
+        <member name="P:Microsoft.Azure.WebJobs.IDurableActorContext.IsNewlyConstructed">
+            <summary>
+            Whether this actor is freshly constructed, i.e. did not exist prior to this operation being called.
+            </summary>
+        </member>
+        <member name="M:Microsoft.Azure.WebJobs.IDurableActorContext.GetState``1(Newtonsoft.Json.Formatting,Newtonsoft.Json.JsonSerializerSettings)">
+            <summary>
+            Gets a typed view of the state, by deserializing the JSON.
+            </summary>
+            <typeparam name="TState">The JSON-serializable type of the actor state.</typeparam>
+            <returns>A typed view that allows reading and updating.</returns>
+        </member>
+        <member name="M:Microsoft.Azure.WebJobs.IDurableActorContext.GetOperationContent``1">
+            <summary>
+            Gets the content (operation input) that was passed passed along when this operation was called, as a deserialized value.
+            </summary>
+            <typeparam name="T">The JSON-serializable type used for the operation content.</typeparam>
+            <returns>The operation content, or default(<typeparamref name="T"/>) if none.</returns>
+            <remarks>
+            An operation invocation on an actor includes an operation name, which states what
+            operation to perform, and optionally an operation content, which
+            provides an input argument to the operation.
+            </remarks>
+        </member>
+        <member name="M:Microsoft.Azure.WebJobs.IDurableActorContext.GetOperationContent(System.Type)">
+            <summary>
+            Gets the content (operation input) that was passed passed along when this operation was called, as a deserialized value.
+            </summary>
+            <param name="contentType">The JSON-serializable type used for the operation content.</param>
+            <returns>The operation content, or default(<paramref name="contentType"/>) if none.</returns>
+            <remarks>
+            An operation invocation on an actor includes an operation name, which states what
+            operation to perform, and optionally an operation content, which
+            provides an input argument to the operation.
+            </remarks>
+        </member>
+        <member name="M:Microsoft.Azure.WebJobs.IDurableActorContext.Return(System.Object)">
+            <summary>
+            Returns the given result to the caller of this operation.
+            </summary>
+            <param name="result">the result to return.</param>
+        </member>
+        <member name="M:Microsoft.Azure.WebJobs.IDurableActorContext.DestructOnExit">
+            <summary>
+            Deletes this actor after this operation completes.
+            </summary>
+        </member>
+        <member name="T:Microsoft.Azure.WebJobs.IDurableOrchestrationClient">
+            <summary>
+            Provides functionality available to durable orchestration clients.
+            </summary>
+        </member>
+        <member name="P:Microsoft.Azure.WebJobs.IDurableOrchestrationClient.TaskHubName">
+            <summary>
+            Gets the name of the task hub configured on this client instance.
+            </summary>
+            <value>
+            The name of the task hub.
+            </value>
+        </member>
+        <member name="M:Microsoft.Azure.WebJobs.IDurableOrchestrationClient.CreateCheckStatusResponse(System.Net.Http.HttpRequestMessage,System.String)">
+            <summary>
+            Creates an HTTP response that is useful for checking the status of the specified instance.
+            </summary>
+            <remarks>
+            The payload of the returned <see cref="T:System.Net.Http.HttpResponseMessage"/> contains HTTP API URLs that can
+            be used to query the status of the orchestration, raise events to the orchestration, or
+            terminate the orchestration.
+            </remarks>
+            <param name="request">The HTTP request that triggered the current orchestration instance.</param>
+            <param name="instanceId">The ID of the orchestration instance to check.</param>
+            <returns>An HTTP 202 response with a Location header and a payload containing instance control URLs.</returns>
+        </member>
+        <member name="M:Microsoft.Azure.WebJobs.IDurableOrchestrationClient.CreateHttpManagementPayload(System.String)">
+            <summary>
+            Creates a <see cref="T:Microsoft.Azure.WebJobs.Extensions.DurableTask.HttpManagementPayload"/> object that contains status, terminate and send external event HTTP endpoints.
+            </summary>
+            <param name="instanceId">The ID of the orchestration instance to check.</param>
+            <returns>Instance of the <see cref="T:Microsoft.Azure.WebJobs.Extensions.DurableTask.HttpManagementPayload"/> class.</returns>
+        </member>
+        <member name="M:Microsoft.Azure.WebJobs.IDurableOrchestrationClient.WaitForCompletionOrCreateCheckStatusResponseAsync(System.Net.Http.HttpRequestMessage,System.String,System.TimeSpan,System.TimeSpan)">
+            <summary>
+            Creates an HTTP response which either contains a payload of management URLs for a non-completed instance
+            or contains the payload containing the output of the completed orchestration.
+            </summary>
+            <remarks>
+            If the orchestration instance completes within the specified timeout, then the HTTP response payload will
+            contain the output of the orchestration instance formatted as JSON. However, if the orchestration does not
+            complete within the specified timeout, then the HTTP response will be identical to that of the
+            <see cref="M:Microsoft.Azure.WebJobs.IDurableOrchestrationClient.CreateCheckStatusResponse(System.Net.Http.HttpRequestMessage,System.String)"/> API.
+            </remarks>
+            <param name="request">The HTTP request that triggered the current function.</param>
+            <param name="instanceId">The unique ID of the instance to check.</param>
+            <param name="timeout">Total allowed timeout for output from the durable function. The default value is 10 seconds.</param>
+            <param name="retryInterval">The timeout between checks for output from the durable function. The default value is 1 second.</param>
+            <returns>An HTTP response which may include a 202 and location header or a 200 with the durable function output in the response body.</returns>
+        </member>
+        <member name="M:Microsoft.Azure.WebJobs.IDurableOrchestrationClient.StartNewAsync(System.String,System.String,System.Object)">
+            <summary>
+            Starts a new instance of the specified orchestrator function.
+            </summary>
+            <remarks>
+            If an orchestration instance with the specified ID already exists, the existing instance
+            will be silently replaced by this new instance.
+            </remarks>
+            <param name="orchestratorFunctionName">The name of the orchestrator function to start.</param>
+            <param name="instanceId">The ID to use for the new orchestration instance.</param>
+            <param name="input">JSON-serializeable input value for the orchestrator function.</param>
+            <returns>A task that completes when the orchestration is started. The task contains the instance id of the started
+            orchestratation instance.</returns>
+            <exception cref="T:System.ArgumentException">
+            The specified function does not exist, is disabled, or is not an orchestrator function.
+            </exception>
+        </member>
+        <member name="M:Microsoft.Azure.WebJobs.IDurableOrchestrationClient.RaiseEventAsync(System.String,System.String,System.Object)">
+            <summary>
+            Sends an event notification message to a waiting orchestration instance.
+            </summary>
+            <remarks>
+            <para>
+            In order to handle the event, the target orchestration instance must be waiting for an
+            event named <paramref name="eventName"/> using the
+            <see cref="M:Microsoft.Azure.WebJobs.IInterleavingContext.WaitForExternalEvent``1(System.String)"/> API.
+            </para>
+            </remarks>
+            <exception cref="T:System.ArgumentException">The instance id does not corespond to a valid orchestration instance.</exception>
+            <exception cref="T:System.InvalidOperationException">The orchestration instance with the provided instance id is not running.</exception>
+            <param name="instanceId">The ID of the orchestration instance that will handle the event.</param>
+            <param name="eventName">The name of the event.</param>
+            <param name="eventData">The JSON-serializeable data associated with the event.</param>
+            <returns>A task that completes when the event notification message has been enqueued.</returns>
+        </member>
+        <member name="M:Microsoft.Azure.WebJobs.IDurableOrchestrationClient.RaiseEventAsync(System.String,System.String,System.String,System.Object,System.String)">
+            <summary>
+            Sends an event notification message to a waiting orchestration instance.
+            </summary>
+            <remarks>
+            <para>
+            In order to handle the event, the target orchestration instance must be waiting for an
+            event named <paramref name="eventName"/> using the
+            <see cref="M:Microsoft.Azure.WebJobs.IInterleavingContext.WaitForExternalEvent``1(System.String)"/> API.
+            </para><para>
+            If the specified instance is not found or not running, this operation will throw an exception.
+            </para>
+            </remarks>
+            <exception cref="T:System.ArgumentException">The instance id does not corespond to a valid orchestration instance.</exception>
+            <exception cref="T:System.InvalidOperationException">The orchestration instance with the provided instance id is not running.</exception>
+            <param name="taskHubName">The TaskHubName of the orchestration that will handle the event.</param>
+            <param name="instanceId">The ID of the orchestration instance that will handle the event.</param>
+            <param name="eventName">The name of the event.</param>
+            <param name="eventData">The JSON-serializeable data associated with the event.</param>
+            <param name="connectionName">The name of the connection string associated with <paramref name="taskHubName"/>.</param>
+            <returns>A task that completes when the event notification message has been enqueued.</returns>
+        </member>
+        <member name="M:Microsoft.Azure.WebJobs.IDurableOrchestrationClient.SignalActor(Microsoft.Azure.WebJobs.ActorId,System.String,System.Object,System.String,System.String)">
+            <summary>
+            Signals an actor to perform an operation.
+            </summary>
+            <param name="actorId">The target actor.</param>
+            <param name="operationName">The name of the operation.</param>
+            <param name="operationContent">The content for the operation.</param>
+            <param name="taskHubName">The TaskHubName of the target actor.</param>
+            <param name="connectionName">The name of the connection string associated with <paramref name="taskHubName"/>.</param>
+            <returns>A task that completes when the message has been reliably enqueued.</returns>
+        </member>
+        <member name="M:Microsoft.Azure.WebJobs.IDurableOrchestrationClient.ReadActorState``1(Microsoft.Azure.WebJobs.ActorId,System.String,System.String,Newtonsoft.Json.JsonSerializerSettings)">
+            <summary>
+            Tries to read the current state of an actor. Returns default(<typeparamref name="T"/>) if the actor does not
+            exist, or if the JSON-serialized state of the actor is larger than 16KB.
+            </summary>
+            <typeparam name="T">The JSON-serializable type of the actor.</typeparam>
+            <param name="actorId">The target actor.</param>
+            <param name="taskHubName">The TaskHubName of the target actor.</param>
+            <param name="connectionName">The name of the connection string associated with <paramref name="taskHubName"/>.</param>
+            <param name="settings">The settings to use for deserializing the JSON state.</param>
+            <returns>a response containing the current state of the actor.</returns>
+        </member>
+        <member name="M:Microsoft.Azure.WebJobs.IDurableOrchestrationClient.TerminateAsync(System.String,System.String)">
+            <summary>
+            Terminates a running orchestration instance.
+            </summary>
+            <remarks>
+            <para>
+            Terminating an orchestration instance has no effect on any in-flight activity function executions
+            or sub-orchestrations that were started by the current orchestration instance.
+            </para>
+            </remarks>
+            <exception cref="T:System.ArgumentException">The instance id does not corespond to a valid orchestration instance.</exception>
+            <exception cref="T:System.InvalidOperationException">The orchestration instance with the provided instance id is not running.</exception>
+            <param name="instanceId">The ID of the orchestration instance to terminate.</param>
+            <param name="reason">The reason for terminating the orchestration instance.</param>
+            <returns>A task that completes when the terminate message is enqueued if necessary.</returns>
+        </member>
+        <member name="M:Microsoft.Azure.WebJobs.IDurableOrchestrationClient.RewindAsync(System.String,System.String)">
+            <summary>
+            Rewinds the specified failed orchestration instance with a reason.
+            </summary>
+            <param name="instanceId">The ID of the orchestration instance to rewind.</param>
+            <param name="reason">The reason for rewinding the orchestration instance.</param>
+            <returns>A task that completes when the rewind message is enqueued.</returns>
+        </member>
+        <member name="M:Microsoft.Azure.WebJobs.IDurableOrchestrationClient.GetStatusAsync(System.String,System.Boolean,System.Boolean,System.Boolean)">
+            <summary>
+            Gets the status of the specified orchestration instance.
+            </summary>
+            <param name="instanceId">The ID of the orchestration instance to query.</param>
+            <param name="showHistory">Boolean marker for including execution history in the response.</param>
+            <param name="showHistoryOutput">Boolean marker for including input and output in the execution history response.</param>
+            <param name="showInput">If set, fetch and return the input for the orchestration instance.</param>
+            <returns>Returns a task which completes when the status has been fetched.</returns>
+        </member>
+        <member name="M:Microsoft.Azure.WebJobs.IDurableOrchestrationClient.GetStatusAsync(System.Threading.CancellationToken)">
+            <summary>
+            Gets all the status of the orchestration instances.
+            </summary>
+            <param name="cancellationToken">Cancellation token that can be used to cancel the status query operation.</param>
+            <returns>Returns orchestration status for all instances.</returns>
+        </member>
+        <member name="M:Microsoft.Azure.WebJobs.IDurableOrchestrationClient.GetStatusAsync(System.DateTime,System.Nullable{System.DateTime},System.Collections.Generic.IEnumerable{Microsoft.Azure.WebJobs.OrchestrationRuntimeStatus},System.Threading.CancellationToken)">
+            <summary>
+            Gets the status of all orchestration instances that match the specified conditions.
+            </summary>
+            <param name="createdTimeFrom">Return orchestration instances which were created after this DateTime.</param>
+            <param name="createdTimeTo">Return orchestration instances which were created before this DateTime.</param>
+            <param name="runtimeStatus">Return orchestration instances which matches the runtimeStatus.</param>
+            <param name="cancellationToken">Cancellation token that can be used to cancel the status query operation.</param>
+            <returns>Returns orchestration status for all instances.</returns>
+        </member>
+        <member name="M:Microsoft.Azure.WebJobs.IDurableOrchestrationClient.PurgeInstanceHistoryAsync(System.String)">
+            <summary>
+            Purge the history for a concrete instance.
+            </summary>
+            <param name="instanceId">The ID of the orchestration instance to purge.</param>
+            <returns>Returns an instance of <see cref="T:Microsoft.Azure.WebJobs.PurgeHistoryResult"/>.</returns>
+        </member>
+        <member name="M:Microsoft.Azure.WebJobs.IDurableOrchestrationClient.PurgeInstanceHistoryAsync(System.DateTime,System.Nullable{System.DateTime},System.Collections.Generic.IEnumerable{DurableTask.Core.OrchestrationStatus})">
+            <summary>
+            Purge the orchestration history for instances that match the conditions.
+            </summary>
+            <param name="createdTimeFrom">Start creation time for querying instances for purging.</param>
+            <param name="createdTimeTo">End creation time for querying instances for purging.</param>
+            <param name="runtimeStatus">List of runtime status for querying instances for purging. Only Completed, Terminated, or Failed will be processed.</param>
+            <returns>Returns an instance of <see cref="T:Microsoft.Azure.WebJobs.PurgeHistoryResult"/>.</returns>
+        </member>
+        <member name="M:Microsoft.Azure.WebJobs.IDurableOrchestrationClient.GetStatusAsync(Microsoft.Azure.WebJobs.Extensions.DurableTask.OrchestrationStatusQueryCondition,System.Threading.CancellationToken)">
+            <summary>
+            Gets the status of all orchestration instances with paging that match the specified conditions.
+            </summary>
+            <param name="condition">Return orchestration instances that match the specified conditions.</param>
+            <param name="cancellationToken">Cancellation token that can be used to cancel the status query operation.</param>
+            <returns>Returns each page of orchestration status for all instances and continuation token of next page.</returns>
+        </member>
+        <member name="T:Microsoft.Azure.WebJobs.IDurableOrchestrationContext">
+            <summary>
+            Provides functionality available to orchestration code.
+            </summary>
+        </member>
+        <member name="P:Microsoft.Azure.WebJobs.IDurableOrchestrationContext.InstanceId">
+            <summary>
+            Gets the instance ID of the currently executing orchestration.
+            </summary>
+            <remarks>
+            The instance ID is generated and fixed when the orchestrator function is scheduled. It can be either
+            auto-generated, in which case it is formatted as a GUID, or it can be user-specified with any format.
+            </remarks>
+            <value>
+            The ID of the current orchestration instance.
+            </value>
+        </member>
+        <member name="P:Microsoft.Azure.WebJobs.IDurableOrchestrationContext.ParentInstanceId">
+            <summary>
+            Gets the parent instance ID of the currently executing sub-orchestration.
+            </summary>
+            <remarks>
+            The parent instance ID is generated and fixed when the parent orchestrator function is scheduled. It can be either
+            auto-generated, in which case it is formatted as a GUID, or it can be user-specified with any format.
+            </remarks>
+            <value>
+            The ID of the parent orchestration of the current sub-orchestration instance. The value will be available only in sub-orchestrations.
+            </value>
+        </member>
+        <member name="M:Microsoft.Azure.WebJobs.IDurableOrchestrationContext.GetInput``1">
+            <summary>
+            Gets the input of the current orchestrator function as a deserialized value.
+            </summary>
+            <typeparam name="TInput">Any data contract type that matches the JSON input.</typeparam>
+            <returns>The deserialized input value.</returns>
+        </member>
+        <member name="M:Microsoft.Azure.WebJobs.IDurableOrchestrationContext.ContinueAsNew(System.Object)">
+            <summary>
+            Restarts the orchestration by clearing its history.
+            </summary>
+            <remarks>
+            <para>Large orchestration histories can consume a lot of memory and cause delays in
+            instance load times. This method can be used to periodically truncate the stored
+            history of an orchestration instance.</para>
+            <para>Note that any unprocessed external events will be discarded when an orchestration
+            instance restarts itself using this method.</para>
+            </remarks>
+            <param name="input">The JSON-serializeable data to re-initialize the instance with.</param>
+        </member>
+        <member name="M:Microsoft.Azure.WebJobs.IDurableOrchestrationContext.SetCustomStatus(System.Object)">
+            <summary>
+            Sets the JSON-serializeable status of the current orchestrator function.
+            </summary>
+            <remarks>
+            The <paramref name="customStatusObject"/> value is serialized to JSON and will
+            be made available to the orchestration status query APIs. The serialized JSON
+            value must not exceed 16 KB of UTF-16 encoded text.
+            </remarks>
+            <param name="customStatusObject">The JSON-serializeable value to use as the orchestrator function's custom status.</param>
+        </member>
+        <member name="T:Microsoft.Azure.WebJobs.IInterleavingActorContext">
+            <summary>
+            Provides functionality available to actor operations running in interleaving mode.
+            </summary>
+        </member>
+        <member name="T:Microsoft.Azure.WebJobs.IInterleavingContext">
+            <summary>
+            Provides functionality available to orchestration code and reentrant actor code.
+            </summary>
+        </member>
+        <member name="M:Microsoft.Azure.WebJobs.IInterleavingContext.CallActorAsync``1(Microsoft.Azure.WebJobs.ActorId,System.String,System.Object)">
+            <summary>
+            Calls an operation on an actor, passing an argument, and returns the result asynchronously.
+            </summary>
+            <typeparam name="TResult">The JSON-serializable result type of the operation.</typeparam>
+            <param name="actorId">The target actor.</param>
+            <param name="operationName">The name of the operation.</param>
+            <param name="operationContent">The content (input argument) of the operation.</param>
+            <returns>A task representing the result of the operation.</returns>
+            <exception cref="T:Microsoft.Azure.WebJobs.LockingRulesViolationException">if the context already holds some locks, but not the one for <paramref name="actorId"/>.</exception>
+        </member>
+        <member name="M:Microsoft.Azure.WebJobs.IInterleavingContext.CallActorAsync(Microsoft.Azure.WebJobs.ActorId,System.String,System.Object)">
+            <summary>
+            Calls an operation on an actor, passing an argument, and waits for it to complete.
+            </summary>
+            <param name="actorId">The target actor.</param>
+            <param name="operationName">The name of the operation.</param>
+            <param name="operationContent">The content for the operation.</param>
+            <returns>A task representing the completion of the operation on the actor.</returns>
+            <exception cref="T:Microsoft.Azure.WebJobs.LockingRulesViolationException">if the context already holds some locks, but not the one for <paramref name="actorId"/>.</exception>
+        </member>
+        <member name="M:Microsoft.Azure.WebJobs.IInterleavingContext.CallSubOrchestratorAsync``1(System.String,System.String,System.Object)">
+            <summary>
+            Schedules an orchestration function named <paramref name="functionName"/> for execution.
+            </summary>
+            <typeparam name="TResult">The return type of the scheduled orchestrator function.</typeparam>
+            <param name="functionName">The name of the orchestrator function to call.</param>
+            <param name="instanceId">A unique ID to use for the sub-orchestration instance.</param>
+            <param name="input">The JSON-serializeable input to pass to the orchestrator function.</param>
+            <returns>A durable task that completes when the called orchestrator function completes or fails.</returns>
+            <exception cref="T:System.ArgumentException">
+            The specified function does not exist, is disabled, or is not an orchestrator function.
+            </exception>
+            <exception cref="T:System.InvalidOperationException">
+            The current thread is different than the thread which started the orchestrator execution.
+            </exception>
+            <exception cref="T:Microsoft.Azure.WebJobs.FunctionFailedException">
+            The activity function failed with an unhandled exception.
+            </exception>
+        </member>
+        <member name="M:Microsoft.Azure.WebJobs.IInterleavingContext.CallSubOrchestratorWithRetryAsync``1(System.String,Microsoft.Azure.WebJobs.RetryOptions,System.String,System.Object)">
+            <summary>
+            Schedules an orchestrator function named <paramref name="functionName"/> for execution with retry options.
+            </summary>
+            <typeparam name="TResult">The return type of the scheduled orchestrator function.</typeparam>
+            <param name="functionName">The name of the orchestrator function to call.</param>
+            <param name="retryOptions">The retry option for the orchestrator function.</param>
+            <param name="instanceId">A unique ID to use for the sub-orchestration instance.</param>
+            <param name="input">The JSON-serializeable input to pass to the orchestrator function.</param>
+            <returns>A durable task that completes when the called orchestrator function completes or fails.</returns>
+            <exception cref="T:System.ArgumentNullException">
+            The retry option object is null.
+            </exception>
+            <exception cref="T:System.ArgumentException">
+            The specified function does not exist, is disabled, or is not an orchestrator function.
+            </exception>
+            <exception cref="T:System.InvalidOperationException">
+            The current thread is different than the thread which started the orchestrator execution.
+            </exception>
+            <exception cref="T:Microsoft.Azure.WebJobs.FunctionFailedException">
+            The activity function failed with an unhandled exception.
+            </exception>
+        </member>
+        <member name="M:Microsoft.Azure.WebJobs.IInterleavingContext.CreateTimer``1(System.DateTime,``0,System.Threading.CancellationToken)">
+            <summary>
+            Creates a durable timer that expires at a specified time.
+            </summary>
+            <remarks>
+            All durable timers created using this method must either expire or be cancelled
+            using the <paramref name="cancelToken"/> before the orchestrator function completes.
+            Otherwise the underlying framework will keep the instance alive until the timer expires.
+            </remarks>
+            <typeparam name="T">The type of <paramref name="state"/>.</typeparam>
+            <param name="fireAt">The time at which the timer should expire.</param>
+            <param name="state">Any state to be preserved by the timer.</param>
+            <param name="cancelToken">The <c>CancellationToken</c> to use for cancelling the timer.</param>
+            <returns>A durable task that completes when the durable timer expires.</returns>
+        </member>
+        <member name="M:Microsoft.Azure.WebJobs.IInterleavingContext.WaitForExternalEvent``1(System.String)">
+            <summary>
+            Waits asynchronously for an event to be raised with name <paramref name="name"/> and returns the event data.
+            </summary>
+            <remarks>
+            External clients can raise events to a waiting orchestration instance using
+            <see cref="M:Microsoft.Azure.WebJobs.IDurableOrchestrationClient.RaiseEventAsync(System.String,System.String,System.Object)"/>.
+            </remarks>
+            <param name="name">The name of the event to wait for.</param>
+            <typeparam name="T">Any serializeable type that represents the JSON event payload.</typeparam>
+            <returns>A durable task that completes when the external event is received.</returns>
+        </member>
+        <member name="M:Microsoft.Azure.WebJobs.IInterleavingContext.WaitForExternalEvent``1(System.String,System.TimeSpan)">
+            <summary>
+            Waits asynchronously for an event to be raised with name <paramref name="name"/> and returns the event data.
+            </summary>
+            <remarks>
+            External clients can raise events to a waiting orchestration instance using
+            <see cref="M:Microsoft.Azure.WebJobs.IDurableOrchestrationClient.RaiseEventAsync(System.String,System.String,System.Object)"/>.
+            </remarks>
+            <param name="name">The name of the event to wait for.</param>
+            <param name="timeout">The duration after which to throw a TimeoutException.</param>
+            <typeparam name="T">Any serializeable type that represents the JSON event payload.</typeparam>
+            <returns>A durable task that completes when the external event is received.</returns>
+            <exception cref="T:System.TimeoutException">
+            The external event was not received before the timeout expired.
+            </exception>
+        </member>
+        <member name="M:Microsoft.Azure.WebJobs.IInterleavingContext.WaitForExternalEvent``1(System.String,System.TimeSpan,``0)">
+            <summary>
+            Waits asynchronously for an event to be raised with name <paramref name="name"/> and returns the event data.
+            </summary>
+            <remarks>
+            External clients can raise events to a waiting orchestration instance using
+            <see cref="M:Microsoft.Azure.WebJobs.IDurableOrchestrationClient.RaiseEventAsync(System.String,System.String,System.Object)"/>.
+            </remarks>
+            <param name="name">The name of the event to wait for.</param>
+            <param name="timeout">The duration after which to return the value in the <paramref name="defaultValue"/> parameter.</param>
+            <param name="defaultValue">The default value to return if the timeout expires before the external event is received.</param>
+            <typeparam name="T">Any serializeable type that represents the JSON event payload.</typeparam>
+            <returns>A durable task that completes when the external event is received, or returns the value of <paramref name="defaultValue"/>
+            if the timeout expires.</returns>
+        </member>
+        <member name="M:Microsoft.Azure.WebJobs.IInterleavingContext.LockAsync(Microsoft.Azure.WebJobs.ActorId[])">
+            <summary>
+            Acquires one or more locks, for the specified actors.
+            </summary>
+            <remarks>
+            Locks can only be acquired if the current context does not hold any locks already.
+            </remarks>
+            <param name="actors">The actors whose locks should be acquired.</param>
+            <returns>An IDisposable that releases the lock when disposed.</returns>
+            <exception cref="T:Microsoft.Azure.WebJobs.LockingRulesViolationException">if the context already holds some locks.</exception>
+        </member>
+        <member name="T:Microsoft.Azure.WebJobs.IStateView`1">
+            <summary>
+            A typed view of the current state of the actor.
+            </summary>
+            <typeparam name="TState">The JSON-serializable type used for this actor.</typeparam>
+        </member>
+        <member name="P:Microsoft.Azure.WebJobs.IStateView`1.Value">
+            <summary>
+            The current state of the actor.
+            </summary>
+        </member>
+        <member name="T:Microsoft.Azure.WebJobs.IStateView">
+            <summary>
+            A view of the current state of the actor.
+            </summary>
+        </member>
+        <member name="M:Microsoft.Azure.WebJobs.IStateView.WriteBack">
+            <summary>
+            Serializes the current state to JSON.
+            </summary>
+        </member>
+        <member name="T:Microsoft.Azure.WebJobs.DurableOrchestrationStatus">
+            <summary>
+            Represents the status of a durable orchestration instance.
+            </summary>
+            <remarks>
+            An external client can fetch the status of an orchestration instance using
+            <see cref="M:Microsoft.Azure.WebJobs.IDurableOrchestrationClient.GetStatusAsync(System.String,System.Boolean,System.Boolean,System.Boolean)"/>.
+            </remarks>
+        </member>
+        <member name="P:Microsoft.Azure.WebJobs.DurableOrchestrationStatus.Name">
+            <summary>
+            Gets the name of the queried orchestrator function.
+            </summary>
+            <value>
+            The orchestrator function name.
+            </value>
+        </member>
+        <member name="P:Microsoft.Azure.WebJobs.DurableOrchestrationStatus.InstanceId">
+            <summary>
+            Gets the ID of the queried orchestration instance.
+            </summary>
+            <remarks>
+            The instance ID is generated and fixed when the orchestrator function is scheduled. It can be either
+            auto-generated, in which case it is formatted as a GUID, or it can be user-specified with any format.
+            </remarks>
+            <value>
+            The unique ID of the instance.
+            </value>
+        </member>
+        <member name="P:Microsoft.Azure.WebJobs.DurableOrchestrationStatus.CreatedTime">
+            <summary>
+            Gets the time at which the orchestration instance was created.
+            </summary>
+            <remarks>
+            If the orchestration instance is in the <see cref="F:Microsoft.Azure.WebJobs.OrchestrationRuntimeStatus.Pending"/>
+            status, this time represents the time at which the orchestration instance was scheduled.
+            </remarks>
+            <value>
+            The instance creation time in UTC.
+            </value>
+        </member>
+        <member name="P:Microsoft.Azure.WebJobs.DurableOrchestrationStatus.LastUpdatedTime">
+            <summary>
+            Gets the time at which the orchestration instance last updated its execution history.
+            </summary>
+            <value>
+            The last-updated time in UTC.
+            </value>
+        </member>
+        <member name="P:Microsoft.Azure.WebJobs.DurableOrchestrationStatus.Input">
+            <summary>
+            Gets the input of the orchestrator function instance.
+            </summary>
+            <value>
+            The input as either a <c>JToken</c> or <c>null</c> if no input was provided.
+            </value>
+        </member>
+        <member name="P:Microsoft.Azure.WebJobs.DurableOrchestrationStatus.Output">
+            <summary>
+            Gets the output of the queried orchestration instance.
+            </summary>
+            <value>
+            The output as either a <c>JToken</c> object or <c>null</c> if it has not yet completed.
+            </value>
+        </member>
+        <member name="P:Microsoft.Azure.WebJobs.DurableOrchestrationStatus.RuntimeStatus">
+            <summary>
+            Gets the runtime status of the queried orchestration instance.
+            </summary>
+            <value>
+            Expected values include `Running`, `Pending`, `Failed`, `Canceled`, `Terminated`, `Completed`.
+            </value>
+        </member>
+        <member name="P:Microsoft.Azure.WebJobs.DurableOrchestrationStatus.CustomStatus">
+            <summary>
+            Gets the custom status payload (if any) that was set by the orchestrator function.
+            </summary>
+            <remarks>
+            Orchestrator functions can set a custom status using <see cref="M:Microsoft.Azure.WebJobs.IDurableOrchestrationContext.SetCustomStatus(System.Object)"/>.
+            </remarks>
+            <value>
+            The custom status as either a <c>JToken</c> object or <c>null</c> if no custom status has been set.
+            </value>
+        </member>
+        <member name="P:Microsoft.Azure.WebJobs.DurableOrchestrationStatus.History">
+            <summary>
+            Gets the execution history of the orchestration instance.
+            </summary>
+            <remarks>
+            The history log can be large and is therefore <c>null</c> by default.
+            It is populated only when explicitly requested in the call to
+            <see cref="M:Microsoft.Azure.WebJobs.IDurableOrchestrationClient.GetStatusAsync(System.String,System.Boolean,System.Boolean,System.Boolean)"/>.
+            </remarks>
+            <value>
+            The output as a <c>JArray</c> object or <c>null</c>.
+            </value>
+        </member>
+        <member name="T:Microsoft.Azure.WebJobs.FunctionFailedException">
+            <summary>
+            The exception that is thrown when a sub-orchestrator or activity function fails
+            with an error.
+            </summary>
+            <remarks>
+            The `InnerException` property of this instance will contain additional information
+            about the failed sub-orchestrator or activity function.
+            </remarks>
+        </member>
+        <member name="T:Microsoft.Azure.WebJobs.FunctionName">
+            <summary>
+            The name of a durable function.
+            </summary>
+        </member>
+        <member name="M:Microsoft.Azure.WebJobs.FunctionName.#ctor(System.String)">
+            <summary>
+            Initializes a new instance of the <see cref="T:Microsoft.Azure.WebJobs.FunctionName"/> struct.
+            </summary>
+            <param name="name">The name of the function.</param>
+        </member>
+        <member name="P:Microsoft.Azure.WebJobs.FunctionName.Name">
+            <summary>
+            Gets the name of the function without the version.
+            </summary>
+            <value>
+            The name of the activity function without the version.
+            </value>
+        </member>
+        <member name="M:Microsoft.Azure.WebJobs.FunctionName.op_Equality(Microsoft.Azure.WebJobs.FunctionName,Microsoft.Azure.WebJobs.FunctionName)">
+            <summary>
+            Compares two <see cref="T:Microsoft.Azure.WebJobs.FunctionName"/> objects for equality.
+            </summary>
+            <param name="a">The first <see cref="T:Microsoft.Azure.WebJobs.FunctionName"/> to compare.</param>
+            <param name="b">The second <see cref="T:Microsoft.Azure.WebJobs.FunctionName"/> to compare.</param>
+            <returns><c>true</c> if the two <see cref="T:Microsoft.Azure.WebJobs.FunctionName"/> objects are equal; otherwise <c>false</c>.</returns>
+        </member>
+        <member name="M:Microsoft.Azure.WebJobs.FunctionName.op_Inequality(Microsoft.Azure.WebJobs.FunctionName,Microsoft.Azure.WebJobs.FunctionName)">
+            <summary>
+            Compares two <see cref="T:Microsoft.Azure.WebJobs.FunctionName"/> objects for inequality.
+            </summary>
+            <param name="a">The first <see cref="T:Microsoft.Azure.WebJobs.FunctionName"/> to compare.</param>
+            <param name="b">The second <see cref="T:Microsoft.Azure.WebJobs.FunctionName"/> to compare.</param>
+            <returns><c>true</c> if the two <see cref="T:Microsoft.Azure.WebJobs.FunctionName"/> objects are not equal; otherwise <c>false</c>.</returns>
+        </member>
+        <member name="M:Microsoft.Azure.WebJobs.FunctionName.Equals(Microsoft.Azure.WebJobs.FunctionName)">
+            <summary>
+            Gets a value indicating whether to <see cref="T:Microsoft.Azure.WebJobs.FunctionName"/> objects
+            are equal using value semantics.
+            </summary>
+            <param name="other">The other object to compare to.</param>
+            <returns><c>true</c> if the two objects are equal using value semantics; otherwise <c>false</c>.</returns>
+        </member>
+        <member name="M:Microsoft.Azure.WebJobs.FunctionName.Equals(System.Object)">
+            <summary>
+            Gets a value indicating whether to <see cref="T:Microsoft.Azure.WebJobs.FunctionName"/> objects
+            are equal using value semantics.
+            </summary>
+            <param name="other">The other object to compare to.</param>
+            <returns><c>true</c> if the two objects are equal using value semantics; otherwise <c>false</c>.</returns>
+        </member>
+        <member name="M:Microsoft.Azure.WebJobs.FunctionName.GetHashCode">
+            <summary>
+            Calculates a hash code value for the current <see cref="T:Microsoft.Azure.WebJobs.FunctionName"/> instance.
+            </summary>
+            <returns>A 32-bit hash code value.</returns>
+        </member>
+        <member name="M:Microsoft.Azure.WebJobs.FunctionName.ToString">
+            <summary>
+            Gets the string value of the current <see cref="T:Microsoft.Azure.WebJobs.FunctionName"/> instance.
+            </summary>
+            <returns>The name and optional version of the current <see cref="T:Microsoft.Azure.WebJobs.FunctionName"/> instance.</returns>
+        </member>
+        <member name="T:Microsoft.Azure.WebJobs.OrchestrationClientAttribute">
+            <summary>
+            Attribute used to bind a function parameter to a <see cref="T:Microsoft.Azure.WebJobs.Extensions.DurableTask.DurableOrchestrationClient"/> instance.
+            </summary>
+        </member>
+        <member name="P:Microsoft.Azure.WebJobs.OrchestrationClientAttribute.TaskHub">
+            <summary>
+            Optional. Gets or sets the name of the task hub in which the orchestration data lives.
+            </summary>
+            <value>The task hub used by this binding.</value>
+            <remarks>
+            The default behavior is to use the task hub name specified in <see cref="P:Microsoft.Azure.WebJobs.Extensions.DurableTask.DurableTaskOptions.HubName"/>.
+            If no value exists there, then a default value will be used.
+            </remarks>
+        </member>
+        <member name="P:Microsoft.Azure.WebJobs.OrchestrationClientAttribute.ConnectionName">
+            <summary>
+            Optional. Gets or sets the name of the Azure Storage connection string used by this binding.
+            </summary>
+            <value>The name of a connection string that exists in the app's application settings.</value>
+            <remarks>
+            The default behavior is to use the value specified by
+            <see cref="M:Microsoft.Azure.WebJobs.Extensions.DurableTask.DurableTaskOptions.GetConnectionStringName"/>. If no value exists there, then
+            the default behavior is to use the standard `AzureWebJobsStorage` connection string for all storage usage.
+            </remarks>
+        </member>
+        <member name="M:Microsoft.Azure.WebJobs.OrchestrationClientAttribute.GetHashCode">
+            <summary>
+            Returns a hash code for this attribute.
+            </summary>
+            <returns>A hash code for this attribute.</returns>
+        </member>
+        <member name="M:Microsoft.Azure.WebJobs.OrchestrationClientAttribute.Equals(System.Object)">
+            <summary>
+            Compares two <see cref="T:Microsoft.Azure.WebJobs.OrchestrationClientAttribute"/> instances for value equality.
+            </summary>
+            <param name="obj">The <see cref="T:Microsoft.Azure.WebJobs.OrchestrationClientAttribute"/> object to compare with.</param>
+            <returns><c>true</c> if the two attributes have the same configuration; otherwise <c>false</c>.</returns>
+        </member>
+        <member name="M:Microsoft.Azure.WebJobs.OrchestrationClientAttribute.Equals(Microsoft.Azure.WebJobs.OrchestrationClientAttribute)">
+            <summary>
+            Compares two <see cref="T:Microsoft.Azure.WebJobs.OrchestrationClientAttribute"/> instances for value equality.
+            </summary>
+            <param name="other">The <see cref="T:Microsoft.Azure.WebJobs.OrchestrationClientAttribute"/> object to compare with.</param>
+            <returns><c>true</c> if the two attributes have the same configuration; otherwise <c>false</c>.</returns>
+        </member>
+        <member name="T:Microsoft.Azure.WebJobs.OrchestrationRuntimeStatus">
+            <summary>
+            Represents the possible runtime execution status values for an orchestration instance.
+            </summary>
+        </member>
+        <member name="F:Microsoft.Azure.WebJobs.OrchestrationRuntimeStatus.Running">
+            <summary>
+            The orchestration is running (it may be actively running or waiting for input).
+            </summary>
+        </member>
+        <member name="F:Microsoft.Azure.WebJobs.OrchestrationRuntimeStatus.Completed">
+            <summary>
+            The orchestration ran to completion.
+            </summary>
+        </member>
+        <member name="F:Microsoft.Azure.WebJobs.OrchestrationRuntimeStatus.ContinuedAsNew">
+            <summary>
+            The orchestration completed with ContinueAsNew as is in the process of restarting.
+            </summary>
+        </member>
+        <member name="F:Microsoft.Azure.WebJobs.OrchestrationRuntimeStatus.Failed">
+            <summary>
+            The orchestration failed with an error.
+            </summary>
+        </member>
+        <member name="F:Microsoft.Azure.WebJobs.OrchestrationRuntimeStatus.Canceled">
+            <summary>
+            The orchestration was canceled.
+            </summary>
+        </member>
+        <member name="F:Microsoft.Azure.WebJobs.OrchestrationRuntimeStatus.Terminated">
+            <summary>
+            The orchestration was terminated via an API call.
+            </summary>
+        </member>
+        <member name="F:Microsoft.Azure.WebJobs.OrchestrationRuntimeStatus.Pending">
+            <summary>
+            The orchestration was scheduled but has not yet started.
+            </summary>
+        </member>
+        <member name="T:Microsoft.Azure.WebJobs.PurgeHistoryResult">
+            <summary>
+            Class to hold statistics about this execution of purge history.
+            </summary>
+        </member>
+        <member name="M:Microsoft.Azure.WebJobs.PurgeHistoryResult.#ctor(System.Int32)">
+            <summary>
+            Constructor for purge history statistics.
+            </summary>
+            <param name="instancesDeleted">Number of instances deleted.</param>
+        </member>
+        <member name="P:Microsoft.Azure.WebJobs.PurgeHistoryResult.InstancesDeleted">
+            <summary>
+            Gets the number of deleted instances.
+            </summary>
+            <value>The number of deleted instances.</value>
+        </member>
+        <member name="T:Microsoft.Azure.WebJobs.RetryOptions">
+            <summary>
+            Defines retry policies that can be passed as parameters to various operations.
+            </summary>
+        </member>
+        <member name="M:Microsoft.Azure.WebJobs.RetryOptions.#ctor(System.TimeSpan,System.Int32)">
+            <summary>
+            Creates a new instance RetryOptions with the supplied first retry and max attempts.
+            </summary>
+            <param name="firstRetryInterval">Timespan to wait for the first retry.</param>
+            <param name="maxNumberOfAttempts">Max number of attempts to retry.</param>
+            <exception cref="T:System.ArgumentException">
+            The <paramref name="firstRetryInterval"/> value must be greater than <see cref="F:System.TimeSpan.Zero"/>.
+            </exception>
+        </member>
+        <member name="P:Microsoft.Azure.WebJobs.RetryOptions.FirstRetryInterval">
+            <summary>
+            Gets or sets the first retry interval.
+            </summary>
+            <value>
+            The TimeSpan to wait for the first retries.
+            </value>
+        </member>
+        <member name="P:Microsoft.Azure.WebJobs.RetryOptions.MaxRetryInterval">
+            <summary>
+            Gets or sets the max retry interval.
+            </summary>
+            <value>
+            The TimeSpan of the max retry interval, defaults to <see cref="F:System.TimeSpan.MaxValue"/>.
+            </value>
+        </member>
+        <member name="P:Microsoft.Azure.WebJobs.RetryOptions.BackoffCoefficient">
+            <summary>
+            Gets or sets the backoff coefficient.
+            </summary>
+            <value>
+            The backoff coefficient used to determine rate of increase of backoff. Defaults to 1.
+            </value>
+        </member>
+        <member name="P:Microsoft.Azure.WebJobs.RetryOptions.RetryTimeout">
+            <summary>
+            Gets or sets the timeout for retries.
+            </summary>
+            <value>
+            The TimeSpan timeout for retries, defaults to <see cref="F:System.TimeSpan.MaxValue"/>.
+            </value>
+        </member>
+        <member name="P:Microsoft.Azure.WebJobs.RetryOptions.MaxNumberOfAttempts">
+            <summary>
+            Gets or sets the max number of attempts.
+            </summary>
+            <value>
+            The maximum number of retry attempts.
+            </value>
+        </member>
+        <member name="P:Microsoft.Azure.WebJobs.RetryOptions.Handle">
+            <summary>
+            Gets or sets a delegate to call on exception to determine if retries should proceed.
+            </summary>
+            <value>
+            The delegate to handle exception to determie if retries should proceed.
+            </value>
+        </member>
+        <member name="T:Microsoft.Azure.WebJobs.StartOrchestrationArgs">
+            <summary>
+            Parameters for starting a new instance of an orchestration.
+            </summary>
+            <remarks>
+            This class is primarily intended for use with <c>IAsyncCollector&lt;T&gt;</c>.
+            </remarks>
+        </member>
+        <member name="M:Microsoft.Azure.WebJobs.StartOrchestrationArgs.#ctor(System.String,System.Object)">
+            <summary>
+            Initializes a new instance of the <see cref="T:Microsoft.Azure.WebJobs.StartOrchestrationArgs"/> class.
+            </summary>
+            <param name="functionName">The name of the orchestrator function to start.</param>
+            <param name="input">The JSON-serializeable input for the orchestrator function.</param>
+        </member>
+        <member name="M:Microsoft.Azure.WebJobs.StartOrchestrationArgs.#ctor">
+            <summary>
+            Initializes a new instance of the <see cref="T:Microsoft.Azure.WebJobs.StartOrchestrationArgs"/> class.
+            </summary>
+        </member>
+        <member name="P:Microsoft.Azure.WebJobs.StartOrchestrationArgs.FunctionName">
+            <summary>
+            Gets or sets the name of the orchestrator function to start.
+            </summary>
+            <value>The name of the orchestrator function to start.</value>
+        </member>
+        <member name="P:Microsoft.Azure.WebJobs.StartOrchestrationArgs.InstanceId">
+            <summary>
+            Gets or sets the instance ID to assign to the started orchestration.
+            </summary>
+            <remarks>
+            If this property value is null (the default), then a randomly generated instance ID will be assigned automatically.
+            </remarks>
+            <value>The instance ID to assign.</value>
+        </member>
+        <member name="P:Microsoft.Azure.WebJobs.StartOrchestrationArgs.Input">
+            <summary>
+            Gets or sets the JSON-serializeable input data for the orchestrator function.
+            </summary>
+            <value>JSON-serializeable input value for the orchestrator function.</value>
+        </member>
+        <member name="T:Microsoft.Azure.WebJobs.ActivityTriggerAttribute">
+            <summary>
+            Trigger attribute used for durable activity functions.
+            </summary>
+        </member>
+        <member name="P:Microsoft.Azure.WebJobs.ActivityTriggerAttribute.Activity">
+            <summary>
+            Gets or sets the name of the activity function.
+            </summary>
+            <value>
+            The name of the activity function or <c>null</c> to use the function name.
+            </value>
+        </member>
+        <member name="T:Microsoft.Azure.WebJobs.ActorTriggerAttribute">
+            <summary>
+            Trigger attribute used for durable actor functions.
+            </summary>
+        </member>
+        <member name="P:Microsoft.Azure.WebJobs.ActorTriggerAttribute.ActorClassName">
+            <summary>
+            Gets or sets the name of the actor class.
+            </summary>
+            <remarks>
+            If not specified, the function name is used as the name of the actor class.
+            </remarks>
+            <value>
+            The name of the actor class or <c>null</c> to use the function name.
+            </value>
+        </member>
+        <member name="T:Microsoft.Azure.WebJobs.OrchestrationTriggerAttribute">
+            <summary>
+            Trigger attribute used for durable orchestrator functions.
+            </summary>
+        </member>
+        <member name="P:Microsoft.Azure.WebJobs.OrchestrationTriggerAttribute.Orchestration">
+            <summary>
+            Gets or sets the name of the orchestrator function.
+            </summary>
+            <remarks>
+            If not specified, the function name is used as the name of the orchestration.
+            </remarks>
+            <value>
+            The name of the orchestrator function or <c>null</c> to use the function name.
+            </value>
+        </member>
+    </members>
+</doc>